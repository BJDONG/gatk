--- conflicted
+++ resolved
@@ -41,13 +41,7 @@
 import org.broadinstitute.sting.gatk.refdata.tracks.RMDTrackBuilder;
 import org.broadinstitute.sting.gatk.walkers.RodWalker;
 import org.broadinstitute.sting.utils.SimpleTimer;
-<<<<<<< HEAD
-import org.broadinstitute.sting.utils.codecs.vcf.VCFCodec;
-import org.broadinstitute.sting.utils.codecs.vcf.VCFConstants;
-import org.broadinstitute.sting.utils.codecs.vcf.VCFHeader;
-=======
 import org.broadinstitute.sting.utils.codecs.vcf.*;
->>>>>>> 67895960
 import org.broadinstitute.sting.utils.exceptions.UserException;
 import org.broadinstitute.sting.utils.gcf.GCF;
 import org.broadinstitute.sting.utils.gcf.GCFHeader;
@@ -55,20 +49,8 @@
 import org.broadinstitute.sting.utils.gcf.GCFWriter;
 import org.broadinstitute.sting.utils.variantcontext.VariantContext;
 
-<<<<<<< HEAD
 import java.io.*;
-import java.util.ArrayList;
-import java.util.Arrays;
-=======
-import java.io.File;
-import java.io.FileInputStream;
-import java.io.IOException;
-import java.io.PrintStream;
-import java.util.ArrayList;
-import java.util.Collections;
->>>>>>> 67895960
-import java.util.EnumSet;
-import java.util.List;
+import java.util.*;
 
 /**
  * Emits specific fields as dictated by the user from one or more VCF files.
@@ -81,11 +63,7 @@
     public RodBinding<VariantContext> vcf;
 
     @Input(fullName="indexTest", shortName = "indexTest", doc="vcf", required=false)
-<<<<<<< HEAD
-    public List<File> vcfsForIndexTest;
-=======
     public List<File> vcfsForIndexTest = Collections.emptyList();
->>>>>>> 67895960
 
     @Argument(fullName="nIterations", shortName="N", doc="Number of raw reading iterations to perform", required=false)
     int nIterations = 1;
@@ -113,12 +91,9 @@
         JUST_TRIBBLE_DECODE,
         /** Just test the high-level GATK I/O system */
         JUST_GATK,
-<<<<<<< HEAD
+        /** Just test the VCF writing */
+        JUST_OUTPUT,
         JUST_GVCF
-=======
-        /** Just test the VCF writing */
-        JUST_OUTPUT
->>>>>>> 67895960
     }
 
     SimpleTimer timer = new SimpleTimer("myTimer");
@@ -282,54 +257,51 @@
         inputStream.close();
     }
 
-<<<<<<< HEAD
-private enum ReadMode { BY_BYTE, BY_LINE, BY_PARTS, DECODE_LOC, DECODE };
-
-private final double readFile(File f, ReadMode mode) {
+    private enum ReadMode { BY_BYTE, BY_LINE, BY_PARTS, DECODE_LOC, DECODE };
+
+    private final double readFile(File f, ReadMode mode) {
         timer.start();
 
-try {
-        byte[] data = new byte[100000];
-FileInputStream s = new FileInputStream(f);
-
-if ( mode == ReadMode.BY_BYTE ) {
-        while (true) {
-        if ( s.read(data) == -1 )
-        break;
-}
-        } else {
-        int counter = 0;
-VCFCodec codec = new VCFCodec();
-String[] parts = new String[100000];
-AsciiLineReader lineReader = new AsciiLineReader(s);
-
-if ( mode == ReadMode.DECODE_LOC || mode == ReadMode.DECODE )
-        codec.readHeader(lineReader);
-
-while (counter++ < MAX_RECORDS || MAX_RECORDS == -1) {
-        String line = lineReader.readLine();
-if ( line == null )
-        break;
-else if ( mode == ReadMode.BY_PARTS ) {
-        ParsingUtils.split(line, parts, VCFConstants.FIELD_SEPARATOR_CHAR);
-}
-        else if ( mode == ReadMode.DECODE_LOC ) {
-        codec.decodeLoc(line);
-}
-        else if ( mode == ReadMode.DECODE ) {
-        processOneVC((VariantContext)codec.decode(line));
-}
-        }
-        }
+        try {
+            byte[] data = new byte[100000];
+            FileInputStream s = new FileInputStream(f);
+
+            if ( mode == ReadMode.BY_BYTE ) {
+                while (true) {
+                    if ( s.read(data) == -1 )
+                        break;
+                }
+            } else {
+                int counter = 0;
+                VCFCodec codec = new VCFCodec();
+                String[] parts = new String[100000];
+                AsciiLineReader lineReader = new AsciiLineReader(s);
+
+                if ( mode == ReadMode.DECODE_LOC || mode == ReadMode.DECODE )
+                    codec.readHeader(lineReader);
+
+                while (counter++ < MAX_RECORDS || MAX_RECORDS == -1) {
+                    String line = lineReader.readLine();
+                    if ( line == null )
+                        break;
+                    else if ( mode == ReadMode.BY_PARTS ) {
+                        ParsingUtils.split(line, parts, VCFConstants.FIELD_SEPARATOR_CHAR);
+                    }
+                    else if ( mode == ReadMode.DECODE_LOC ) {
+                        codec.decodeLoc(line);
+                    }
+                    else if ( mode == ReadMode.DECODE ) {
+                        processOneVC((VariantContext)codec.decode(line));
+                    }
+                }
+            }
         } catch ( Exception e ) {
-        throw new RuntimeException(e);
-}
+            throw new RuntimeException(e);
+        }
 
         return timer.getElapsedTime();
-}
-
-private File getRodFile() {
-=======
+    }
+
     private final double writeFile(File f) {
 
         try {
@@ -365,36 +337,35 @@
     }
 
     private File getRodFile() {
->>>>>>> 67895960
         List<ReferenceOrderedDataSource> rods = this.getToolkit().getRodDataSources();
-ReferenceOrderedDataSource rod = rods.get(0);
-return rod.getFile();
-}
-
-public Integer map(RefMetaDataTracker tracker, ReferenceContext ref, AlignmentContext context) {
+        ReferenceOrderedDataSource rod = rods.get(0);
+        return rod.getFile();
+    }
+
+    public Integer map(RefMetaDataTracker tracker, ReferenceContext ref, AlignmentContext context) {
         if ( tracker == null ) // RodWalkers can make funky map calls
+            return 0;
+
+        VariantContext vc = tracker.getFirstValue(vcf, context.getLocation());
+        if ( vc != null )
+            processOneVC(vc);
+
         return 0;
-
-VariantContext vc = tracker.getFirstValue(vcf, context.getLocation());
-if ( vc != null )
-        processOneVC(vc);
-
-return 0;
-}
-
-private static final void processOneVC(VariantContext vc) {
+    }
+
+    private static final void processOneVC(VariantContext vc) {
         vc.getNSamples(); // force us to parse the samples
-}
-
-public Integer reduceInit() {
+    }
+
+    public Integer reduceInit() {
         return 0;
-}
-
-public Integer reduce(Integer counter, Integer sum) {
+    }
+
+    public Integer reduce(Integer counter, Integer sum) {
         return counter + sum;
-}
-
-public void onTraversalDone(Integer sum) {
+    }
+
+    public void onTraversalDone(Integer sum) {
         out.printf("gatk.traversal\t%d\t%.2f%n", 0, timer.getElapsedTime());
-}
-        }+    }
+}