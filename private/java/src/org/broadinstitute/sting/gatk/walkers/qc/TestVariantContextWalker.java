--- conflicted
+++ resolved
@@ -91,16 +91,11 @@
                             wroteHeader = true;
                         }
 
-                        writer.add(vc, ref.getBase());
+                        writer.add(vc);
                     }
 
-<<<<<<< HEAD
-                    n++;
-                    if ( printContexts ) out.printf("       %s%n", vc);
-=======
                     writer.add(vc);
                 }
->>>>>>> 08b117cc
 
                     if ( takeFirstOnly ) break;
                 }
