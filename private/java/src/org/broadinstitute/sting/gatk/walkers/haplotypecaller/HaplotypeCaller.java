/*
 * Copyright (c) 2011 The Broad Institute
 *
 * Permission is hereby granted, free of charge, to any person
 * obtaining a copy of this software and associated documentation
 * files (the "Software"), to deal in the Software without
 * restriction, including without limitation the rights to use,
 * copy, modify, merge, publish, distribute, sublicense, and/or sell
 * copies of the Software, and to permit persons to whom the
 * Software is furnished to do so, subject to the following
 * conditions:
 *
 * The above copyright notice and this permission notice shall be
 * included in all copies or substantial portions of the Software.
 *
 * THE SOFTWARE IS PROVIDED "AS IS", WITHOUT WARRANTY OF ANY KIND,
 * EXPRESS OR IMPLIED, INCLUDING BUT NOT LIMITED TO THE WARRANTIES
 * OF MERCHANTABILITY, FITNESS FOR A PARTICULAR PURPOSE AND
 * NONINFRINGEMENT. IN NO EVENT SHALL THE AUTHORS OR COPYRIGHT
 * HOLDERS BE LIABLE FOR ANY CLAIM, DAMAGES OR OTHER LIABILITY,
 * WHETHER IN AN ACTION OF CONTRACT, TORT OR OTHERWISE, ARISING
 * FROM, OUT OF OR IN CONNECTION WITH THE SOFTWARE OR
 * THE USE OR OTHER DEALINGS IN THE SOFTWARE.
 */

package org.broadinstitute.sting.gatk.walkers.haplotypecaller;

import net.sf.picard.reference.IndexedFastaSequenceFile;
import net.sf.samtools.Cigar;
import net.sf.samtools.CigarElement;
import net.sf.samtools.CigarOperator;
import org.broadinstitute.sting.commandline.Argument;
import org.broadinstitute.sting.commandline.ArgumentCollection;
import org.broadinstitute.sting.commandline.Input;
import org.broadinstitute.sting.commandline.Output;
import org.broadinstitute.sting.gatk.contexts.ReferenceContext;
import org.broadinstitute.sting.gatk.filters.*;
import org.broadinstitute.sting.gatk.refdata.ReadMetaDataTracker;
import org.broadinstitute.sting.gatk.walkers.*;
import org.broadinstitute.sting.gatk.walkers.genotyper.UnifiedArgumentCollection;
import org.broadinstitute.sting.gatk.walkers.genotyper.UnifiedGenotyperEngine;
import org.broadinstitute.sting.gatk.walkers.genotyper.VariantCallContext;
import org.broadinstitute.sting.gatk.walkers.recalibration.TableRecalibrationWalker;
import org.broadinstitute.sting.utils.*;
import org.broadinstitute.sting.utils.clipping.ReadClipper;
import org.broadinstitute.sting.utils.codecs.vcf.VCFHeader;
import org.broadinstitute.sting.utils.codecs.vcf.VCFHeaderLine;
import org.broadinstitute.sting.utils.codecs.vcf.VCFWriter;
import org.broadinstitute.sting.utils.collections.NestedHashMap;
import org.broadinstitute.sting.utils.exceptions.ReviewedStingException;
import org.broadinstitute.sting.utils.exceptions.UserException;
import org.broadinstitute.sting.utils.fasta.CachingIndexedFastaSequenceFile;
import org.broadinstitute.sting.utils.fragments.FragmentCollection;
import org.broadinstitute.sting.utils.fragments.FragmentUtils;
import org.broadinstitute.sting.utils.sam.GATKSAMRecord;
import org.broadinstitute.sting.utils.sam.ReadUtils;
import org.broadinstitute.sting.utils.text.XReadLines;
import org.broadinstitute.sting.utils.variantcontext.VariantContext;

import java.io.File;
import java.io.FileNotFoundException;
import java.io.PrintStream;
import java.util.*;

/**
 * [Short one sentence description of this walker]
 *
 * <p>
 * [Functionality of this walker]
 * </p>
 *
 * <h2>Input</h2>
 * <p>
 * [Input description]
 * </p>
 *
 * <h2>Output</h2>
 * <p>
 * [Output description]
 * </p>
 *
 * <h2>Examples</h2>
 * PRE-TAG
 *    java
 *      -jar GenomeAnalysisTK.jar
 *      -T $WalkerName
 * PRE-TAG
 *
 * @author Your Name
 * @since Date created
 */
@PartitionBy(PartitionType.INTERVAL)
@ReadFilters( {MappingQualityUnavailableFilter.class, NotPrimaryAlignmentFilter.class, DuplicateReadFilter.class, FailsVendorQualityCheckFilter.class} )
public class HaplotypeCaller extends ReadWalker<GATKSAMRecord, Integer> implements TreeReducible<Integer> {

    /**
     * A raw, unfiltered, highly specific callset in VCF format.
     */
    @Output(doc="File to which variants should be written", required = true)
    protected VCFWriter vcfWriter = null;

    @Output(fullName="graphOutput", shortName="graph", doc="File to which debug assembly graph information should be written", required = false)
    protected PrintStream graphWriter = null;

    /**
     * After the header, data records occur one per line until the end of the file. The first several items on a line are the
     * values of the individual covariates and will change depending on which covariates were specified at runtime. The last
     * three items are the data- that is, number of observations for this combination of covariates, number of reference mismatches,
     * and the raw empirical quality score calculated by phred-scaling the mismatch rate.
     */
    @Input(fullName="recal_file", shortName="recalFile", required=true, doc="Filename for the input indel covariates table recalibration .csv file")
    public File RECAL_FILE = null;

    @Argument(fullName = "assembler", shortName = "assembler", doc = "Assembler to use; currently only SIMPLE_DE_BRUIJN is available.", required = false)
    protected LocalAssemblyEngine.ASSEMBLER ASSEMBLER_TO_USE = LocalAssemblyEngine.ASSEMBLER.SIMPLE_DE_BRUIJN;

    @Argument(fullName="gopHMM", shortName="gopHMM", doc="gopHMM", required = false)
    protected double gopHMM = 45.0;

    @Argument(fullName="gcpHMM", shortName="gcpHMM", doc="gcpHMM", required = false)
    protected double gcpHMM = 10.0;

    @Argument(fullName="gopSW", shortName="gopSW", doc="gopSW", required = false)
    protected double gopSW = 30.0;

    @Argument(fullName="gcpSW", shortName="gcpSW", doc="gcpSW", required = false)
    protected double gcpSW = 1.4;

    @Argument(fullName="downsampleRegion", shortName="dr", doc="coverage per sample to downsample each region to", required = false)
    protected int DOWNSAMPLE_PER_SAMPLE_PER_REGION = 1000;

    @ArgumentCollection
    private UnifiedArgumentCollection UAC = new UnifiedArgumentCollection();

    // the calculation arguments
    private UnifiedGenotyperEngine UG_engine = null;

    @Argument(fullName="debug", shortName="debug", doc="If specified print out very verbose debug information about each triggering interval", required = false)
    protected boolean DEBUG;

    // the assembly engine
    LocalAssemblyEngine assemblyEngine = null;

    // the likelihoods engine
    LikelihoodCalculationEngine likelihoodCalculationEngine = null;

    // the genotyping engine
    GenotypingEngine genotypingEngine = null;

    // the intervals input by the user
    private Iterator<GenomeLoc> intervals = null;

    // the current interval in the list
    private GenomeLoc currentInterval = null;

    // the reads that fall into the current interval
    private final ReadBin readsToAssemble = new ReadBin();

    // fasta reference reader to supplement the edges of the reference sequence
    private IndexedFastaSequenceFile referenceReader;

    // reference base padding size
    private static final int REFERENCE_PADDING = 120;

    // bases with quality less than or equal to this value are trimmed off the tails of the reads
    private static final byte MIN_TAIL_QUALITY = 8;

    private NestedHashMap kmerQualityTables = new NestedHashMap();
    private int contextSize = 0; // to be set when reading in the recal k-mer tables
    private ArrayList<String> samplesList = new ArrayList<String>();

    public void initialize() {

        // read in the input recal data from IndelCountCovariates and calculate the empirical gap open penalty for each k-mer
        parseInputRecalData();

        // get all of the unique sample names
        Set<String> samples = SampleUtils.getSAMFileSamples(getToolkit().getSAMFileHeader());
        samplesList.addAll( samples );
        // initialize the UnifiedGenotyper Engine which is used to call into the exact model
        UG_engine = new UnifiedGenotyperEngine(getToolkit(), UAC, logger, null, null, samples);
        // initialize the header
        vcfWriter.writeHeader(new VCFHeader(new HashSet<VCFHeaderLine>(), samples));

        try {
            // fasta reference reader to supplement the edges of the reference sequence
            referenceReader = new CachingIndexedFastaSequenceFile(getToolkit().getArguments().referenceFile);
        } catch( FileNotFoundException e ) {
            throw new UserException.CouldNotReadInputFile(getToolkit().getArguments().referenceFile, e);
        }

        assemblyEngine = makeAssembler(ASSEMBLER_TO_USE, referenceReader);
        likelihoodCalculationEngine = new LikelihoodCalculationEngine(gopHMM, gcpHMM, DEBUG, true, false, kmerQualityTables, contextSize);
        genotypingEngine = new GenotypingEngine( DEBUG, gopSW, gcpSW );

        GenomeLocSortedSet intervalsToAssemble = getToolkit().getIntervals();
        if ( intervalsToAssemble == null || intervalsToAssemble.isEmpty() )
            throw new UserException.BadInput("Intervals must be provided with -L (preferably not larger than several hundred bp)");

        intervals = intervalsToAssemble.clone().iterator();
        currentInterval = intervals.hasNext() ? intervals.next() : null;
    }

    private void parseInputRecalData() {
        int lineNumber = 0;
        boolean foundAllCovariates = false;

        // Read in the data from the csv file and populate the data map and covariates list
        logger.info( "Reading in the data from input csv file..." );

        boolean sawEOF = false;
        try {
            for ( String line : new XReadLines(RECAL_FILE) ) {
                lineNumber++;
                if (TableRecalibrationWalker.EOF_MARKER.equals(line) ) {
                    sawEOF = true;
                } else if( TableRecalibrationWalker.COMMENT_PATTERN.matcher(line).matches() || TableRecalibrationWalker.OLD_RECALIBRATOR_HEADER.matcher(line).matches() ||
                        TableRecalibrationWalker.COVARIATE_PATTERN.matcher(line).matches() )  {
                    // Skip over the comment lines, (which start with '#')
                } else { // Found a line of data
                    final String[] vals = line.split(",");
                    final Object[] key = new Object[2];
                    key[0] = vals[0]; // read group
                    key[1] = vals[2]; // k-mer Context
                    final Double logGapOpenPenalty = Math.log10( (Double.parseDouble(vals[4]) + 1.0) / (Double.parseDouble(vals[3]) + 1.0) );
                    kmerQualityTables.put( logGapOpenPenalty, key );
                    if(contextSize == 0) { contextSize = key[1].toString().length(); }
                }
            }

        } catch ( FileNotFoundException e ) {
            throw new UserException.CouldNotReadInputFile(RECAL_FILE, "Can not find input file", e);
        } catch ( NumberFormatException e ) {
            throw new UserException.MalformedFile(RECAL_FILE, "Error parsing recalibration data at line " + lineNumber + ". Perhaps your table was generated by an older version of CovariateCounterWalker.");
        }
        logger.info( "...done!" );

        if ( !sawEOF ) {
            final String errorMessage = "No EOF marker was present in the recal covariates table; this could mean that the file is corrupted or was generated with an old version of the CountCovariates tool.";
            throw new UserException.MalformedFile(RECAL_FILE, errorMessage);
        }
    }

    private LocalAssemblyEngine makeAssembler(LocalAssemblyEngine.ASSEMBLER type, IndexedFastaSequenceFile referenceReader) {
        switch ( type ) {
            case SIMPLE_DE_BRUIJN:
                return new SimpleDeBruijnAssembler(graphWriter, referenceReader);
            default:
                throw new UserException.BadInput("Assembler type " + type + " is not valid/supported");
        }
    }

    public GATKSAMRecord map(ReferenceContext ref, GATKSAMRecord read, ReadMetaDataTracker metaDataTracker) {
        return currentInterval == null ? null : read;
    }

    public Integer reduceInit() {
        return 0;
    }

    public Integer reduce(GATKSAMRecord read, Integer sum) {
        if ( read == null )
            return sum;

        GenomeLoc readLoc = getToolkit().getGenomeLocParser().createGenomeLoc(read);
        // hack to get around unmapped reads having screwy locations
        if ( readLoc.getStop() == 0 )
            readLoc = getToolkit().getGenomeLocParser().createGenomeLoc(readLoc.getContig(), readLoc.getStart(), readLoc.getStart());

        if ( readLoc.overlapsP(currentInterval) ) {
            readsToAssemble.add(read);
        } else {
            processReadBin( currentInterval );
            readsToAssemble.add(read); // don't want this triggering read which is past the interval to fall through the cracks
            sum++;

            do {
                currentInterval = intervals.hasNext() ? intervals.next() : null;
            } while ( currentInterval != null && currentInterval.isBefore(readLoc) );
        }

        return sum;
    }

    public Integer treeReduce(Integer lhs, Integer rhs) {
        return lhs + rhs;
    }

    public void onTraversalDone(Integer result) {
        processReadBin( currentInterval );
        result++;
        logger.info("Ran local assembly on " + result + " intervals");
    }

    private void processReadBin( final GenomeLoc curInterval ) {
        if ( readsToAssemble.size() == 0 ) { return; } // No reads here so nothing to do!

        if( DEBUG ) { System.out.println("Assembling " + curInterval.getLocation() + " with " + readsToAssemble.getReads().size() + " reads:"); }
        readsToAssemble.finalizeBin( curInterval );
        final ArrayList<Haplotype> haplotypes = assemblyEngine.runLocalAssembly( readsToAssemble.getReads(), new Haplotype(readsToAssemble.getReferenceNoPadding(referenceReader) ) );
        if( DEBUG ) { System.out.println("Found " + haplotypes.size() + " candidate haplotypes to evaluate"); }
        genotypingEngine.createEventDictionaryAndFilterBadHaplotypes( haplotypes, readsToAssemble.getReference(referenceReader), readsToAssemble.getLocation(), curInterval );
        if( DEBUG ) { System.out.println(haplotypes.size() + " candidate haplotypes remain after filtering"); }

        if( haplotypes.size() == 0 ) {
            if( DEBUG ) { System.out.println("WARNING! No haplotypes created during assembly!"); }
            return;
        }

        final HashMap<String, Double[][]> haplotypeLikehoodMatrixMap = new HashMap<String, Double[][]>();
        final ArrayList<Haplotype> bestTwoHaplotypesPerSample = new ArrayList<Haplotype>();
        final HashMap<String, ArrayList<GATKSAMRecord>> readListMap = splitReadsBySample( readsToAssemble.getPassingReads() );

        for( final String sample : readListMap.keySet() ) {
            if( DEBUG ) { System.out.println("Evaluating sample " + sample + " with " + readListMap.get( sample ).size() + " passing reads"); }
            likelihoodCalculationEngine.computeLikelihoods( haplotypes, readListMap.get( sample ) );
            bestTwoHaplotypesPerSample.addAll( likelihoodCalculationEngine.chooseBestHaplotypes(haplotypes) );
            haplotypeLikehoodMatrixMap.put( sample, likelihoodCalculationEngine.haplotypeLikehoodMatrix );
        }

        final ArrayList<VariantContext> vcs = genotypingEngine.alignAndAssignGenotypeLikelihoods( getToolkit().getGenomeLocParser(), haplotypes, bestTwoHaplotypesPerSample, readsToAssemble.getReference(referenceReader), readsToAssemble.getLocation(), curInterval, haplotypeLikehoodMatrixMap );

        for( final VariantContext vc : vcs ) {
            if( curInterval.containsP(getToolkit().getGenomeLocParser().createGenomeLoc(vc).getStartLocation()) ) {
                final VariantCallContext vcOut = UG_engine.calculateGenotypes(vc, UG_engine.getUAC().GLmodel);
                if(vcOut != null) {
                    if( DEBUG ) { System.out.println(vcOut); }
                    vcfWriter.add(vcOut);
                }
            }
        }

        if( DEBUG ) { System.out.println("----------------------------------------------------------------------------------"); }

        readsToAssemble.clear();
    }

    private HashMap<String, ArrayList<GATKSAMRecord>> splitReadsBySample( final ArrayList<GATKSAMRecord> reads ) {
        final HashMap<String, ArrayList<GATKSAMRecord>> returnMap = new HashMap<String, ArrayList<GATKSAMRecord>>();
        for( final String sample : samplesList) {
            ArrayList<GATKSAMRecord> readList = returnMap.get( sample );
            if( readList == null ) {
                readList = new ArrayList<GATKSAMRecord>();
                returnMap.put(sample, readList);
            }
        }
        for( final GATKSAMRecord read : reads ) {
            final String sample = read.getReadGroup().getSample();
            ArrayList<GATKSAMRecord> readList = returnMap.get( sample );
            readList.add(read);
        }

        return returnMap;
    }

    // private class copied from IndelRealigner, used to bin together a bunch of reads and then retrieve the reference overlapping the full extent of the bin
    // the precursor to the Active Region Traversal
    private class ReadBin implements HasGenomeLocation {

        private final ArrayList<GATKSAMRecord> reads = new ArrayList<GATKSAMRecord>();
        private byte[] reference = null;
        private GenomeLoc loc = null;

        public ReadBin() { }

        // add each read to the bin and extend the reference genome loc if needed
        public void add( final GATKSAMRecord read ) {
            final GenomeLoc locForRead = getToolkit().getGenomeLocParser().createGenomeLoc( read );
            if ( loc == null )
                loc = locForRead;
            else if ( locForRead.getStop() > loc.getStop() )
                loc = getToolkit().getGenomeLocParser().createGenomeLoc(loc.getContig(), loc.getStart(), locForRead.getStop());

            reads.add( read );
        }

        public void finalizeBin( final GenomeLoc curInterval ) {
            loc = getToolkit().getGenomeLocParser().createGenomeLoc(loc.getContig(),
                    Math.min(loc.getStart(), curInterval.getStart()), Math.max(loc.getStop(), curInterval.getStop()));
            final ArrayList<GATKSAMRecord> finalizedReadList = new ArrayList<GATKSAMRecord>();
            final FragmentCollection<GATKSAMRecord> fragmentCollection = FragmentUtils.create( reads );
            reads.clear();

            // Join overlapping paired reads to create a single longer read
            finalizedReadList.addAll( fragmentCollection.getSingletonReads() );
            for( final List<GATKSAMRecord> overlappingPair : fragmentCollection.getOverlappingPairs() ) {
                finalizedReadList.addAll(mergeOverlappingPairedReads(overlappingPair));
            }

            Collections.shuffle(finalizedReadList);

            // Loop through the reads hard clipping the adaptor and low quality tails
            for( final GATKSAMRecord myRead : finalizedReadList ) {
<<<<<<< HEAD
                final GATKSAMRecord postAdapterRead = ( myRead.getReadUnmappedFlag() ? myRead : ReadClipper.hardClipAdaptorSequence( myRead ) );
                if( postAdapterRead != null && !postAdapterRead.isEmpty() && postAdapterRead.getCigar().getReadLength() > 0 ) {
                    final GATKSAMRecord clippedRead = (new ReadClipper(postAdapterRead)).hardClipLowQualEnds( MIN_TAIL_QUALITY );
=======
                final GATKSAMRecord postAdapterRead = ReadClipper.hardClipAdaptorSequence( myRead );
                if( postAdapterRead != null && postAdapterRead.getCigar().getReadLength() > 0 ) {
                    final GATKSAMRecord clippedRead = ReadClipper.hardClipLowQualEnds(postAdapterRead, MIN_TAIL_QUALITY );
>>>>>>> 0669c4af

                    // protect against INTERVALS with abnormally high coverage
                    if( clippedRead.getReadLength() > 0 && reads.size() < samplesList.size() * DOWNSAMPLE_PER_SAMPLE_PER_REGION ) {
                        reads.add(clippedRead);
                    }
                }
            }
        }

        public ArrayList<GATKSAMRecord> getReads() { return reads; }

        public ArrayList<GATKSAMRecord> getPassingReads() {
            final ArrayList<GATKSAMRecord> passingReads = new ArrayList<GATKSAMRecord>();

            for( final GATKSAMRecord rec : reads ) {
                if( rec.getMappingQuality() > 18 && !BadMateFilter.hasBadMate(rec) ) {
                    passingReads.add(rec);
                }
            }

            return passingReads;
        }

        public byte[] getReference(IndexedFastaSequenceFile referenceReader) {
            // set up the reference if we haven't done so yet
            if ( reference == null ) {
                // first, pad the reference to handle deletions in narrow windows (e.g. those with only 1 read)
                int padLeft = Math.max(loc.getStart()-REFERENCE_PADDING, 1);
                int padRight = Math.min(loc.getStop()+REFERENCE_PADDING, referenceReader.getSequenceDictionary().getSequence(loc.getContig()).getSequenceLength());
                loc = getToolkit().getGenomeLocParser().createGenomeLoc(loc.getContig(), padLeft, padRight);
                reference = referenceReader.getSubsequenceAt(loc.getContig(), loc.getStart(), loc.getStop()).getBases();
            }

            return reference;
        }

        public byte[] getReferenceNoPadding(IndexedFastaSequenceFile referenceReader) {
            int padLeft = Math.max(loc.getStart(), 1);
            int padRight = Math.min(loc.getStop(), referenceReader.getSequenceDictionary().getSequence(loc.getContig()).getSequenceLength());
            final GenomeLoc thisLoc = getToolkit().getGenomeLocParser().createGenomeLoc(loc.getContig(), padLeft, padRight);
            return referenceReader.getSubsequenceAt(thisLoc.getContig(), thisLoc.getStart(), thisLoc.getStop()).getBases();
        }

        public GenomeLoc getLocation() { return loc; }

        public int size() { return reads.size(); }

        public void clear() {
            reads.clear();
            reference = null;
            loc = null;
        }
    }

    // BUGBUG: move this function to ReadUtils or FragmentUtils
    private List<GATKSAMRecord> mergeOverlappingPairedReads( List<GATKSAMRecord> overlappingPair ) {
        if( overlappingPair.size() != 2 ) { throw new ReviewedStingException("Found overlapping pair with " + overlappingPair.size() + " reads, but expecting exactly 2."); }

        GATKSAMRecord firstRead = overlappingPair.get(0);
        GATKSAMRecord secondRead = overlappingPair.get(1);
        if( !(secondRead.getUnclippedStart() <= firstRead.getUnclippedEnd() && secondRead.getUnclippedStart() >= firstRead.getUnclippedStart() && secondRead.getUnclippedEnd() >= firstRead.getUnclippedEnd()) ) {
            firstRead = overlappingPair.get(1);
            secondRead = overlappingPair.get(0);
        }
        if( !(secondRead.getUnclippedStart() <= firstRead.getUnclippedEnd() && secondRead.getUnclippedStart() >= firstRead.getUnclippedStart() && secondRead.getUnclippedEnd() >= firstRead.getUnclippedEnd()) ) {
            return overlappingPair; // can't merge them, yet:  AAAAAAAAAAA-BBBBBBBBBBB-AAAAAAAAAAAAAA
        }

        // DEBUG PRINTING
        //System.out.println("1: " + firstRead.getUnclippedStart() + " - " + firstRead.getUnclippedEnd() + "  > " + firstRead.getCigar() + " " + firstRead.getReadGroup().getId());
        //System.out.println("2: " + secondRead.getUnclippedStart() + " - " + secondRead.getUnclippedEnd() + "  > " + secondRead.getCigar()+ " " + firstRead.getReadGroup().getId());
        //System.out.println(firstRead.getReadString());
        //System.out.println(secondRead.getReadString());

        final int firstReadStop = ReadUtils.getReadCoordinateForReferenceCoordinate(firstRead, secondRead.getUnclippedStart(), ReadUtils.ClippingTail.RIGHT_TAIL);
        final int numBases = firstReadStop + secondRead.getReadLength();
        final byte[] bases = new byte[numBases];
        final byte[] quals = new byte[numBases];
        final byte[] firstReadBases = firstRead.getReadBases();
        final byte[] firstReadQuals = firstRead.getBaseQualities();
        final byte[] secondReadBases = secondRead.getReadBases();
        final byte[] secondReadQuals = secondRead.getBaseQualities();
        for(int iii = 0; iii < firstReadStop; iii++) {
            bases[iii] = firstReadBases[iii];
            quals[iii] = firstReadQuals[iii];
        }
        for(int iii = firstReadStop; iii < firstRead.getReadLength(); iii++) {
            bases[iii] = ( firstReadQuals[iii] > secondReadQuals[iii-firstReadStop] ? firstReadBases[iii] : secondReadBases[iii-firstReadStop] );
            quals[iii] = ( firstReadQuals[iii] > secondReadQuals[iii-firstReadStop] ? firstReadQuals[iii] : secondReadQuals[iii-firstReadStop] );
        }
        for(int iii = firstRead.getReadLength(); iii < numBases; iii++) {
            bases[iii] = secondReadBases[iii-firstReadStop];
            quals[iii] = secondReadQuals[iii-firstReadStop];
        }

        // DEBUG PRINTING
        /*
        if( DEBUG ) {
            System.out.println(firstRead.getReadString());
            for(int jjj = 0; jjj < firstReadStop; jjj++) {
                System.out.print(" ");
            }
            System.out.println(secondRead.getReadString());
            String displayString = "";
            for(int jjj = 0; jjj < bases.length; jjj++) {
                displayString += (char) bases[jjj];
            }
            System.out.println(displayString);
        }
        */
        
        final GATKSAMRecord returnRead = new GATKSAMRecord(firstRead.getHeader());
        returnRead.setAlignmentStart(firstRead.getUnclippedStart());
        returnRead.setReadBases( bases );
        returnRead.setBaseQualities( quals );
        returnRead.setReadGroup( firstRead.getReadGroup() );
        returnRead.setReferenceName( firstRead.getReferenceName() );
        final CigarElement c = new CigarElement(bases.length, CigarOperator.M);
        final ArrayList<CigarElement> cList = new ArrayList<CigarElement>();
        cList.add(c);
        returnRead.setCigar( new Cigar( cList ));
        returnRead.setMappingQuality( firstRead.getMappingQuality() );

        final ArrayList<GATKSAMRecord> returnList = new ArrayList<GATKSAMRecord>();
        returnList.add(returnRead);
        return returnList;
    }
}<|MERGE_RESOLUTION|>--- conflicted
+++ resolved
@@ -391,15 +391,9 @@
 
             // Loop through the reads hard clipping the adaptor and low quality tails
             for( final GATKSAMRecord myRead : finalizedReadList ) {
-<<<<<<< HEAD
                 final GATKSAMRecord postAdapterRead = ( myRead.getReadUnmappedFlag() ? myRead : ReadClipper.hardClipAdaptorSequence( myRead ) );
                 if( postAdapterRead != null && !postAdapterRead.isEmpty() && postAdapterRead.getCigar().getReadLength() > 0 ) {
-                    final GATKSAMRecord clippedRead = (new ReadClipper(postAdapterRead)).hardClipLowQualEnds( MIN_TAIL_QUALITY );
-=======
-                final GATKSAMRecord postAdapterRead = ReadClipper.hardClipAdaptorSequence( myRead );
-                if( postAdapterRead != null && postAdapterRead.getCigar().getReadLength() > 0 ) {
                     final GATKSAMRecord clippedRead = ReadClipper.hardClipLowQualEnds(postAdapterRead, MIN_TAIL_QUALITY );
->>>>>>> 0669c4af
 
                     // protect against INTERVALS with abnormally high coverage
                     if( clippedRead.getReadLength() > 0 && reads.size() < samplesList.size() * DOWNSAMPLE_PER_SAMPLE_PER_REGION ) {
