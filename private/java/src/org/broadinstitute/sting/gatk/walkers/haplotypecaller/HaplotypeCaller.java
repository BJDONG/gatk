/*
 * Copyright (c) 2011 The Broad Institute
 *
 * Permission is hereby granted, free of charge, to any person
 * obtaining a copy of this software and associated documentation
 * files (the "Software"), to deal in the Software without
 * restriction, including without limitation the rights to use,
 * copy, modify, merge, publish, distribute, sublicense, and/or sell
 * copies of the Software, and to permit persons to whom the
 * Software is furnished to do so, subject to the following
 * conditions:
 *
 * The above copyright notice and this permission notice shall be
 * included in all copies or substantial portions of the Software.
 *
 * THE SOFTWARE IS PROVIDED "AS IS", WITHOUT WARRANTY OF ANY KIND,
 * EXPRESS OR IMPLIED, INCLUDING BUT NOT LIMITED TO THE WARRANTIES
 * OF MERCHANTABILITY, FITNESS FOR A PARTICULAR PURPOSE AND
 * NONINFRINGEMENT. IN NO EVENT SHALL THE AUTHORS OR COPYRIGHT
 * HOLDERS BE LIABLE FOR ANY CLAIM, DAMAGES OR OTHER LIABILITY,
 * WHETHER IN AN ACTION OF CONTRACT, TORT OR OTHERWISE, ARISING
 * FROM, OUT OF OR IN CONNECTION WITH THE SOFTWARE OR
 * THE USE OR OTHER DEALINGS IN THE SOFTWARE.
 */

package org.broadinstitute.sting.gatk.walkers.haplotypecaller;

import com.google.java.contract.Ensures;
import net.sf.picard.reference.IndexedFastaSequenceFile;
import org.broadinstitute.sting.commandline.Argument;
import org.broadinstitute.sting.commandline.ArgumentCollection;
import org.broadinstitute.sting.commandline.Output;
import org.broadinstitute.sting.gatk.GenomeAnalysisEngine;
import org.broadinstitute.sting.gatk.contexts.AlignmentContext;
import org.broadinstitute.sting.gatk.contexts.AlignmentContextUtils;
import org.broadinstitute.sting.gatk.contexts.ReferenceContext;
import org.broadinstitute.sting.gatk.filters.*;
import org.broadinstitute.sting.gatk.refdata.RefMetaDataTracker;
import org.broadinstitute.sting.gatk.walkers.*;
import org.broadinstitute.sting.gatk.walkers.annotator.VariantAnnotatorEngine;
import org.broadinstitute.sting.gatk.walkers.genotyper.GenotypeLikelihoodsCalculationModel;
import org.broadinstitute.sting.gatk.walkers.genotyper.UnifiedArgumentCollection;
import org.broadinstitute.sting.gatk.walkers.genotyper.UnifiedGenotyperEngine;
import org.broadinstitute.sting.gatk.walkers.genotyper.VariantCallContext;
import org.broadinstitute.sting.utils.*;
import org.broadinstitute.sting.utils.activeregion.ActiveRegion;
import org.broadinstitute.sting.utils.clipping.ReadClipper;
import org.broadinstitute.sting.utils.codecs.vcf.VCFConstants;
import org.broadinstitute.sting.utils.codecs.vcf.VCFHeader;
import org.broadinstitute.sting.utils.codecs.vcf.VCFHeaderLine;
import org.broadinstitute.sting.utils.codecs.vcf.VCFWriter;
import org.broadinstitute.sting.utils.collections.Pair;
import org.broadinstitute.sting.utils.exceptions.UserException;
import org.broadinstitute.sting.utils.fasta.CachingIndexedFastaSequenceFile;
import org.broadinstitute.sting.utils.fragments.FragmentCollection;
import org.broadinstitute.sting.utils.fragments.FragmentUtils;
import org.broadinstitute.sting.utils.pileup.PileupElement;
import org.broadinstitute.sting.utils.sam.GATKSAMRecord;
import org.broadinstitute.sting.utils.sam.ReadUtils;
import org.broadinstitute.sting.utils.variantcontext.*;

import java.io.FileNotFoundException;
import java.io.PrintStream;
import java.util.*;

/**
 * Call SNPs and indels simultaneously via local de-novo assembly of haplotypes in an active region. Haplotypes are evaluated using an affine gap penalty Pair HMM.
 *
 * <h2>Input</h2>
 * <p>
 * Input bam file(s) from which to make calls
 * </p>
 *
 * <h2>Output</h2>
 * <p>
 * VCF file with raw, unrecalibrated SNP and indel calls.
 * </p>
 *
 * <h2>Examples</h2>
 * <pre>
 *   java
 *     -jar GenomeAnalysisTK.jar
 *     -T HaplotypeCaller
 *     -R reference/human_g1k_v37.fasta
 *     -I input.bam
 *     -o output.raw.snps.indels.vcf
 * </pre>
 *
 * @author rpoplin
 * @since 8/22/11
 */

@PartitionBy(PartitionType.LOCUS)
@ActiveRegionExtension(extension=40,maxRegion=230)
public class HaplotypeCaller extends ActiveRegionWalker<Integer, Integer> {

    /**
     * A raw, unfiltered, highly specific callset in VCF format.
     */
    @Output(doc="File to which variants should be written", required = true)
    protected VCFWriter vcfWriter = null;

    @Output(fullName="graphOutput", shortName="graph", doc="File to which debug assembly graph information should be written", required = false)
    protected PrintStream graphWriter = null;

    @Argument(fullName = "assembler", shortName = "assembler", doc = "Assembler to use; currently only SIMPLE_DE_BRUIJN is available.", required = false)
    protected LocalAssemblyEngine.ASSEMBLER ASSEMBLER_TO_USE = LocalAssemblyEngine.ASSEMBLER.SIMPLE_DE_BRUIJN;

    @Argument(fullName="keepRG", shortName="keepRG", doc="keepRG", required = false)
    protected String keepRG = null;
    
    @Argument(fullName="mnpLookAhead", shortName="mnpLookAhead", doc = "The number of bases to combine together to form MNPs out of nearby consecutive SNPs on the same haplotype", required = false)
    protected int MNP_LOOK_AHEAD = 0;

    @Argument(fullName="fullHaplotype", shortName="fullHaplotype", doc = "If specified, output the full haplotype sequence instead of converting to individual variants w.r.t. the reference", required = false)
    protected boolean OUTPUT_FULL_HAPLOTYPE_SEQUENCE = false;

    @Argument(fullName="gcpHMM", shortName="gcpHMM", doc="gcpHMM", required = false)
    protected int gcpHMM = 10;

    @Argument(fullName="downsampleRegion", shortName="dr", doc="coverage per sample to downsample each region to", required = false)
    protected int DOWNSAMPLE_PER_SAMPLE_PER_REGION = 1000;

    @Argument(fullName="useExpandedTriggerSet", shortName="expandedTriggers", doc = "If specified, use additional, experimental triggers designed to capture larger indels but which may lead to an increase in the false positive rate", required=false)
    protected boolean USE_EXPANDED_TRIGGER_SET = false;

    @Argument(fullName="useAllelesTrigger", shortName="allelesTrigger", doc = "If specified, use additional, trigger on variants found in an external alleles file", required=false)
    protected boolean USE_ALLELES_TRIGGER = false;

    @ArgumentCollection
    private UnifiedArgumentCollection UAC = new UnifiedArgumentCollection();

    // the calculation arguments
    private UnifiedGenotyperEngine UG_engine = null;
    private UnifiedGenotyperEngine UG_engine_simple_genotyper = null;
    
    @Argument(fullName="debug", shortName="debug", doc="If specified, print out very verbose debug information about each triggering active region", required = false)
    protected boolean DEBUG;

    @Argument(fullName="doBanded", shortName="doBanded", doc="If specified, use the banded option", required = false)
    protected boolean doBanded = false;

    // the assembly engine
    LocalAssemblyEngine assemblyEngine = null;

    // the likelihoods engine
    LikelihoodCalculationEngine likelihoodCalculationEngine = null;

    // the genotyping engine
    GenotypingEngine genotypingEngine = null;

    // the annotation engine
    private VariantAnnotatorEngine annotationEngine;

    // fasta reference reader to supplement the edges of the reference sequence
    private IndexedFastaSequenceFile referenceReader;

    // reference base padding size
    private static final int REFERENCE_PADDING = 120;

    // bases with quality less than or equal to this value are trimmed off the tails of the reads
    private static final byte MIN_TAIL_QUALITY = 18;

    private ArrayList<String> samplesList = new ArrayList<String>();
    private final static double LOG_ONE_HALF = -Math.log10(2.0);
    private final static double LOG_ONE_THIRD = -Math.log10(3.0);
    private final ArrayList<VariantContext> allelesToGenotype = new ArrayList<VariantContext>();

    //---------------------------------------------------------------------------------------------------------------
    //
    // initialize
    //
    //---------------------------------------------------------------------------------------------------------------

    public void initialize() {
        super.initialize();

        // get all of the unique sample names
        Set<String> samples = SampleUtils.getSAMFileSamples(getToolkit().getSAMFileHeader());
        samplesList.addAll( samples );
        // initialize the UnifiedGenotyper Engine which is used to call into the exact model
        UG_engine = new UnifiedGenotyperEngine(getToolkit(), UAC, logger, null, null, samples, VariantContextUtils.DEFAULT_PLOIDY);
        UAC.OutputMode = UnifiedGenotyperEngine.OUTPUT_MODE.EMIT_VARIANTS_ONLY; // low values used for isActive determination only, default/user-specified values used for actual calling
        UAC.GenotypingMode = GenotypeLikelihoodsCalculationModel.GENOTYPING_MODE.DISCOVERY; // low values used for isActive determination only, default/user-specified values used for actual calling
        UAC.STANDARD_CONFIDENCE_FOR_CALLING = (USE_EXPANDED_TRIGGER_SET ? 0.3 : 4.0); // low values used for isActive determination only, default/user-specified values used for actual calling
        UAC.STANDARD_CONFIDENCE_FOR_EMITTING = (USE_EXPANDED_TRIGGER_SET ? 0.3 : 4.0); // low values used for isActive determination only, default/user-specified values used for actual calling
        UG_engine_simple_genotyper = new UnifiedGenotyperEngine(getToolkit(), UAC, logger, null, null, samples, VariantContextUtils.DEFAULT_PLOIDY);

        // initialize the output VCF header
        vcfWriter.writeHeader(new VCFHeader(new HashSet<VCFHeaderLine>(), samples));

        try {
            // fasta reference reader to supplement the edges of the reference sequence
            referenceReader = new CachingIndexedFastaSequenceFile(getToolkit().getArguments().referenceFile);
        } catch( FileNotFoundException e ) {
            throw new UserException.CouldNotReadInputFile(getToolkit().getArguments().referenceFile, e);
        }

        assemblyEngine = new SimpleDeBruijnAssembler( DEBUG, graphWriter );
        likelihoodCalculationEngine = new LikelihoodCalculationEngine( (byte)gcpHMM, DEBUG, doBanded );
        genotypingEngine = new GenotypingEngine( DEBUG, MNP_LOOK_AHEAD, OUTPUT_FULL_HAPLOTYPE_SEQUENCE );
        annotationEngine = new VariantAnnotatorEngine(getToolkit());
    }

    //---------------------------------------------------------------------------------------------------------------
    //
    // isActive
    //
    //---------------------------------------------------------------------------------------------------------------

    // enable deletions in the pileup
    @Override
    public boolean includeReadsWithDeletionAtLoci() { return true; }

    // enable non primary reads in the active region
    @Override
    public boolean wantsNonPrimaryReads() { return true; }

    @Override
    @Ensures({"result >= 0.0", "result <= 1.0"})
    public double isActive( final RefMetaDataTracker tracker, final ReferenceContext ref, final AlignmentContext context ) {

        /*
        if( UG_engine.getUAC().GenotypingMode == GenotypeLikelihoodsCalculationModel.GENOTYPING_MODE.GENOTYPE_GIVEN_ALLELES ) {
            for( final VariantContext vc : tracker.getValues(UG_engine.getUAC().alleles) ) {
                if(!allelesToGenotype.contains(vc)) {
                    allelesToGenotype.add(vc);
                }
            }
            if( tracker.getValues(UG_engine.getUAC().alleles).size() > 0 ) {
                return 1.0;
            }
        }
        */
        if( USE_ALLELES_TRIGGER ) {
            return ( tracker.getValues(UG_engine.getUAC().alleles).size() > 0 ? 1.0 : 0.0 );
        }

        if( context == null ) { return 0.0; }

        final List<Allele> noCall = new ArrayList<Allele>(); // used to noCall all genotypes until the exact model is applied
        noCall.add(Allele.NO_CALL);

        final Map<String, AlignmentContext> splitContexts = AlignmentContextUtils.splitContextBySampleName(context);
        final GenotypesContext genotypes = GenotypesContext.create(splitContexts.keySet().size());
        for( final String sample : splitContexts.keySet() ) {
            final double[] genotypeLikelihoods = new double[3]; // ref versus non-ref (any event)
            Arrays.fill(genotypeLikelihoods, 0.0);

            for( final PileupElement p : splitContexts.get(sample).getBasePileup() ) {
                final byte qual = ( USE_EXPANDED_TRIGGER_SET ?
                                        ( p.isNextToSoftClip() || p.isBeforeInsertion() || p.isAfterInsertion() ? ( p.getQual() > QualityUtils.MIN_USABLE_Q_SCORE ? p.getQual() : (byte) 20 ) : p.getQual() )
                                        : p.getQual() );
                if( p.isDeletion() || qual > (USE_EXPANDED_TRIGGER_SET ? QualityUtils.MIN_USABLE_Q_SCORE : (byte) 18) ) {
                    int AA = 0; final int AB = 1; int BB = 2;
                    if( USE_EXPANDED_TRIGGER_SET ) {
                        if( p.getBase() != ref.getBase() || p.isDeletion() || p.isBeforeDeletedBase() || p.isAfterDeletedBase() || p.isBeforeInsertion() || p.isAfterInsertion() || p.isNextToSoftClip() ||
                                (!p.getRead().getNGSPlatform().equals(NGSPlatform.SOLID) && ((p.getRead().getReadPairedFlag() && p.getRead().getMateUnmappedFlag()) || BadMateFilter.hasBadMate(p.getRead()))) ) {
                            AA = 2;
                            BB = 0;
                        }
                    } else {
                        if( p.getBase() != ref.getBase() || p.isDeletion() || p.isBeforeDeletedBase() || p.isAfterDeletedBase() || p.isBeforeInsertion() || p.isAfterInsertion() || p.isNextToSoftClip() ) {
                            AA = 2;
                            BB = 0;
                        }
                    }
                    genotypeLikelihoods[AA] += QualityUtils.qualToProbLog10(qual);
                    genotypeLikelihoods[AB] += MathUtils.approximateLog10SumLog10( QualityUtils.qualToProbLog10(qual) + LOG_ONE_HALF, QualityUtils.qualToErrorProbLog10(qual) + LOG_ONE_THIRD + LOG_ONE_HALF );
                    genotypeLikelihoods[BB] += QualityUtils.qualToErrorProbLog10(qual) + LOG_ONE_THIRD;
                }
            }

            final HashMap<String, Object> attributes = new HashMap<String, Object>();
            attributes.put(VCFConstants.PHRED_GENOTYPE_LIKELIHOODS_KEY, GenotypeLikelihoods.fromLog10Likelihoods(genotypeLikelihoods));
            genotypes.add(new Genotype(sample, noCall, Genotype.NO_LOG10_PERROR, null, attributes, false));
        }

        final ArrayList<Allele> alleles = new ArrayList<Allele>();
        alleles.add( Allele.create("A", true) ); // fake ref Allele
        alleles.add( Allele.create("G", false) ); // fake alt Allele
        final VariantCallContext vcOut = UG_engine_simple_genotyper.calculateGenotypes(new VariantContextBuilder("HCisActive!", context.getContig(), context.getLocation().getStart(), context.getLocation().getStop(), alleles).genotypes(genotypes).make(), GenotypeLikelihoodsCalculationModel.Model.INDEL);
        return ( vcOut == null ? 0.0 : QualityUtils.qualToProb( vcOut.getPhredScaledQual() ) );
    }

    //---------------------------------------------------------------------------------------------------------------
    //
    // map
    //
    //---------------------------------------------------------------------------------------------------------------

    @Override
    public Integer map( final ActiveRegion activeRegion, final RefMetaDataTracker metaDataTracker ) {

        final ArrayList<VariantContext> activeAllelesToGenotype = new ArrayList<VariantContext>();
        /*
        if( UG_engine.getUAC().GenotypingMode == GenotypeLikelihoodsCalculationModel.GENOTYPING_MODE.GENOTYPE_GIVEN_ALLELES ) {
            for( final VariantContext vc : allelesToGenotype ) {
                if( activeRegion.getLocation().overlapsP( getToolkit().getGenomeLocParser().createGenomeLoc(vc) ) ) {
                    activeAllelesToGenotype.add(vc); // do something with these VCs during GGA mode
                }
            }
            allelesToGenotype.removeAll( activeAllelesToGenotype );
        }
        */

        if( !activeRegion.isActive ) { return 0; } // Not active so nothing to do!
        if( activeRegion.size() == 0 && UG_engine.getUAC().GenotypingMode != GenotypeLikelihoodsCalculationModel.GENOTYPING_MODE.GENOTYPE_GIVEN_ALLELES ) { return 0; } // No reads here so nothing to do!
        if( UG_engine.getUAC().GenotypingMode == GenotypeLikelihoodsCalculationModel.GENOTYPING_MODE.GENOTYPE_GIVEN_ALLELES && activeAllelesToGenotype.isEmpty() ) { return 0; } // No alleles found in this region so nothing to do!

        finalizeActiveRegion( activeRegion ); // merge overlapping fragments, clip adapter and low qual tails
        final Haplotype referenceHaplotype = new Haplotype(activeRegion.getActiveRegionReference(referenceReader)); // Create the reference haplotype which is the bases from the reference that make up the active region
        referenceHaplotype.setIsReference(true);
        final byte[] fullReferenceWithPadding = activeRegion.getFullReference(referenceReader, REFERENCE_PADDING);
        int PRUNE_FACTOR = determinePruneFactorFromCoverage( activeRegion );
        final ArrayList<Haplotype> haplotypes = assemblyEngine.runLocalAssembly( activeRegion.getReads(), referenceHaplotype, fullReferenceWithPadding, PRUNE_FACTOR );
        if( haplotypes.size() == 1 ) { return 1; } // only the reference haplotype remains so nothing else to do!

        activeRegion.hardClipToActiveRegion(); // only evaluate the parts of reads that are overlapping the active region
        filterNonPassingReads( activeRegion ); // filter out reads from genotyping which fail mapping quality criteria
        if( activeRegion.size() == 0 ) { return 1; } // no reads remain after filtering so nothing else to do!

        // evaluate each sample's reads against all haplotypes
        final HashMap<String, ArrayList<GATKSAMRecord>> perSampleReadList = splitReadsBySample( activeRegion.getReads() );
        likelihoodCalculationEngine.computeReadLikelihoods( haplotypes, perSampleReadList );

        // subset down to only the best haplotypes to be genotyped in all samples
        final ArrayList<Haplotype> bestHaplotypes = likelihoodCalculationEngine.selectBestHaplotypes( haplotypes );

        for( Pair<VariantContext, ArrayList<ArrayList<Haplotype>>> call :
                genotypingEngine.assignGenotypeLikelihoodsAndCallEvents( UG_engine, bestHaplotypes, fullReferenceWithPadding, getPaddedLoc(activeRegion), activeRegion.getLocation(), getToolkit().getGenomeLocParser() ) ) {
            if( DEBUG && samplesList.size() <= 10 ) { System.out.println(call.getFirst()); }

            // Call to VariantAnnotator should go here before the VC, call.getFirst(), is written out to disk
            final Map<String, Map<Allele, List<GATKSAMRecord>>> readMap = LikelihoodCalculationEngine.partitionReadsBasedOnLikelihoods(perSampleReadList, call);
            final VariantContext annotatedCall = annotationEngine.annotateContext(readMap, call.getFirst());

            vcfWriter.add(annotatedCall);
        }

        if( DEBUG ) { System.out.println("----------------------------------------------------------------------------------"); }

        return 1; // One active region was processed during this map call
    }

    //---------------------------------------------------------------------------------------------------------------
    //
    // reduce
    //
    //---------------------------------------------------------------------------------------------------------------

    @Override
    public Integer reduceInit() {
        return 0;
    }

    @Override
    public Integer reduce(Integer cur, Integer sum) {
        return cur + sum;
    }

    @Override
    public void onTraversalDone(Integer result) {
        logger.info("Ran local assembly on " + result + " active regions");
    }

    //---------------------------------------------------------------------------------------------------------------
    //
    // private helper functions
    //
    //---------------------------------------------------------------------------------------------------------------

    private void finalizeActiveRegion( final ActiveRegion activeRegion ) {
        if( DEBUG ) { System.out.println("\nAssembling " + activeRegion.getLocation() + " with " + activeRegion.size() + " reads:"); }
        final ArrayList<GATKSAMRecord> finalizedReadList = new ArrayList<GATKSAMRecord>();
        final FragmentCollection<GATKSAMRecord> fragmentCollection = FragmentUtils.create( ReadUtils.sortReadsByCoordinate(activeRegion.getReads()) );
        activeRegion.clearReads();

        // Join overlapping paired reads to create a single longer read
        finalizedReadList.addAll( fragmentCollection.getSingletonReads() );
        for( final List<GATKSAMRecord> overlappingPair : fragmentCollection.getOverlappingPairs() ) {
            finalizedReadList.addAll( FragmentUtils.mergeOverlappingPairedFragments(overlappingPair) );
        }

        Collections.shuffle(finalizedReadList, GenomeAnalysisEngine.getRandomGenerator());

        // Loop through the reads hard clipping the adaptor and low quality tails
        for( final GATKSAMRecord myRead : finalizedReadList ) {
            final GATKSAMRecord postAdapterRead = ( myRead.getReadUnmappedFlag() ? myRead : ReadClipper.hardClipAdaptorSequence( myRead ) );
            if( postAdapterRead != null && !postAdapterRead.isEmpty() && postAdapterRead.getCigar().getReadLength() > 0 ) {
                final GATKSAMRecord clippedRead = ReadClipper.hardClipLowQualEnds(postAdapterRead, MIN_TAIL_QUALITY );
                // protect against INTERVALS with abnormally high coverage
                if( clippedRead.getReadLength() > 0 && activeRegion.size() < samplesList.size() * DOWNSAMPLE_PER_SAMPLE_PER_REGION ) {
                    activeRegion.add(clippedRead);
                }
            }
        }
    }

    private void filterNonPassingReads( final ActiveRegion activeRegion ) {
        final ArrayList<GATKSAMRecord> readsToRemove = new ArrayList<GATKSAMRecord>();
        for( final GATKSAMRecord rec : activeRegion.getReads() ) {
            if( rec.getReadLength() < 24 || rec.getMappingQuality() <= 20 || BadMateFilter.hasBadMate(rec) || (keepRG != null && !rec.getReadGroup().getId().equals(keepRG)) ) {
                readsToRemove.add(rec);
            }
        }
        activeRegion.removeAll( readsToRemove );
    }

    private GenomeLoc getPaddedLoc( final ActiveRegion activeRegion ) {
        final int padLeft = Math.max(activeRegion.getReferenceLoc().getStart()-REFERENCE_PADDING, 1);
        final int padRight = Math.min(activeRegion.getReferenceLoc().getStop()+REFERENCE_PADDING, referenceReader.getSequenceDictionary().getSequence(activeRegion.getReferenceLoc().getContig()).getSequenceLength());
        return getToolkit().getGenomeLocParser().createGenomeLoc(activeRegion.getReferenceLoc().getContig(), padLeft, padRight);
    }

    private HashMap<String, ArrayList<GATKSAMRecord>> splitReadsBySample( final ArrayList<GATKSAMRecord> reads ) {
        final HashMap<String, ArrayList<GATKSAMRecord>> returnMap = new HashMap<String, ArrayList<GATKSAMRecord>>();
        for( final String sample : samplesList) {
            ArrayList<GATKSAMRecord> readList = returnMap.get( sample );
            if( readList == null ) {
                readList = new ArrayList<GATKSAMRecord>();
                returnMap.put(sample, readList);
            }
        }
        for( final GATKSAMRecord read : reads ) {
            final String sample = read.getReadGroup().getSample();
            ArrayList<GATKSAMRecord> readList = returnMap.get( sample );
            readList.add(read);
        }

        return returnMap;
    }
    
    private int determinePruneFactorFromCoverage( final ActiveRegion activeRegion ) {
        final ArrayList<Integer> readLengthDistribution = new ArrayList<Integer>();
        for( final GATKSAMRecord read : activeRegion.getReads() ) {
            readLengthDistribution.add(read.getReadLength());
        }
        final double meanReadLength = MathUtils.average(readLengthDistribution);
        final double meanCoveragePerSample = (double) activeRegion.getReads().size() / ((double) activeRegion.getExtendedLoc().size() / meanReadLength) / (double) samplesList.size();
        int PRUNE_FACTOR = 0;
        if( meanCoveragePerSample > 100.0 ) { PRUNE_FACTOR = 10; }
        else if( meanCoveragePerSample > 55.0 ) { PRUNE_FACTOR = 6; }
        else if( meanCoveragePerSample > 25.0 ) { PRUNE_FACTOR = 4; }
        else if( meanCoveragePerSample > 8.0 ) { PRUNE_FACTOR = 2; }
        else if( meanCoveragePerSample > 2.0 ) { PRUNE_FACTOR = 1; }
<<<<<<< HEAD
=======

        //if( meanCoveragePerSample > 6.0 ) {
        //    PRUNE_FACTOR = (int) Math.floor( Math.sqrt( meanCoveragePerSample - 2.0 ) );
        //} else if( meanCoveragePerSample > 2.5 ) {
        //    PRUNE_FACTOR = 1;
        //}

>>>>>>> 690c3613
        if( DEBUG ) { System.out.println(String.format("Mean coverage per sample = %.1f --> prune factor = %d", meanCoveragePerSample, PRUNE_FACTOR)); }
        return PRUNE_FACTOR;
    }
}<|MERGE_RESOLUTION|>--- conflicted
+++ resolved
@@ -137,8 +137,8 @@
     @Argument(fullName="debug", shortName="debug", doc="If specified, print out very verbose debug information about each triggering active region", required = false)
     protected boolean DEBUG;
 
-    @Argument(fullName="doBanded", shortName="doBanded", doc="If specified, use the banded option", required = false)
-    protected boolean doBanded = false;
+    @Argument(fullName="noBanded", shortName="noBanded", doc="If specified, don't use the banded option", required = false)
+    protected boolean noBanded;
 
     // the assembly engine
     LocalAssemblyEngine assemblyEngine = null;
@@ -197,7 +197,7 @@
         }
 
         assemblyEngine = new SimpleDeBruijnAssembler( DEBUG, graphWriter );
-        likelihoodCalculationEngine = new LikelihoodCalculationEngine( (byte)gcpHMM, DEBUG, doBanded );
+        likelihoodCalculationEngine = new LikelihoodCalculationEngine( (byte)gcpHMM, DEBUG, noBanded );
         genotypingEngine = new GenotypingEngine( DEBUG, MNP_LOOK_AHEAD, OUTPUT_FULL_HAPLOTYPE_SEQUENCE );
         annotationEngine = new VariantAnnotatorEngine(getToolkit());
     }
@@ -444,8 +444,6 @@
         else if( meanCoveragePerSample > 25.0 ) { PRUNE_FACTOR = 4; }
         else if( meanCoveragePerSample > 8.0 ) { PRUNE_FACTOR = 2; }
         else if( meanCoveragePerSample > 2.0 ) { PRUNE_FACTOR = 1; }
-<<<<<<< HEAD
-=======
 
         //if( meanCoveragePerSample > 6.0 ) {
         //    PRUNE_FACTOR = (int) Math.floor( Math.sqrt( meanCoveragePerSample - 2.0 ) );
@@ -453,7 +451,6 @@
         //    PRUNE_FACTOR = 1;
         //}
 
->>>>>>> 690c3613
         if( DEBUG ) { System.out.println(String.format("Mean coverage per sample = %.1f --> prune factor = %d", meanCoveragePerSample, PRUNE_FACTOR)); }
         return PRUNE_FACTOR;
     }
