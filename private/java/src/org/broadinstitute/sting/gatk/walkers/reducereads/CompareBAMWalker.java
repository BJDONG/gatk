--- conflicted
+++ resolved
@@ -84,49 +84,6 @@
     }
 
     private boolean testEqualBases (ReferenceContext ref, AlignmentContext context) {
-<<<<<<< HEAD
-        byte referenceBase = ref.getBase();
-
-        // No data in this locus
-        if (context.getBasePileup() == null)
-            return true;
-
-        // No data in the Reduced Read
-        if (context.getBasePileup().getPileupForReadGroup(reducedReadGroupID) == null) {
-            if (context.getBasePileup().getBaseAndMappingFilteredPileup(MIN_BASE_QUAL, MIN_MAPPING_QUAL).getNumberOfElements() != 0) {
-               logger.warn("No reduce reads information at locus " + ref.getLocus().toString() + " but full BAM has bases that pass filters. [" + context.getBasePileup().getBaseAndMappingFilteredPileup(MIN_BASE_QUAL, MIN_MAPPING_QUAL).getNumberOfElements() + "]");
-               return false;
-            }
-            return true;
-        }
-
-        // Reduce Read pileup
-        byte [] reducedBases = context.getBasePileup().getPileupForReadGroup(reducedReadGroupID).getBases();
-
-
-        // this is a consensus sequence
-        if (reducedBases.length == 1)  {
-            BaseCounts filteredBaseCounts = getFilteredBaseCounts(context);
-            if (reducedBases[0] == BaseIndex.EQ.getByte() && filteredBaseCounts.baseWithMostCounts() != referenceBase) {
-                logger.warn("Consensus read at " + ref.getLocus().toString() + " should not be '='. Most common base is: " + (char) filteredBaseCounts.maxBaseIndex().getByte() + " [" + filteredBaseCounts.countOfMostCommonBase() + "]");
-                return false;
-            }
-        }
-        // this is a variant region
-        else {
-            BaseCounts fullBaseCounts = getFullBaseCounts(context);
-            int nEquals = 0;
-            for (byte b : reducedBases)
-                if (b == BaseIndex.EQ.getByte())
-                    nEquals++;
-            if (nEquals != fullBaseCounts.getCount(referenceBase)) {
-                logger.warn("Variant locus " + ref.getLocus().toString() + " has " + nEquals + " '='s but full BAM has " + fullBaseCounts.getCount(referenceBase) + " bases that matches the reference base [" + (char) referenceBase + "]");
-                return false;
-            }
-        }
-
-=======
->>>>>>> de52efbd
         return true;
     }
 
