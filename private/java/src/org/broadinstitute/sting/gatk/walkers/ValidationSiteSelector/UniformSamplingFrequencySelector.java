/*
 * Copyright (c) 2010, The Broad Institute
 *
 * Permission is hereby granted, free of charge, to any person
 * obtaining a copy of this software and associated documentation
 * files (the "Software"), to deal in the Software without
 * restriction, including without limitation the rights to use,
 * copy, modify, merge, publish, distribute, sublicense, and/or sell
 * copies of the Software, and to permit persons to whom the
 * Software is furnished to do so, subject to the following
 * conditions:
 *
 * The above copyright notice and this permission notice shall be
 * included in all copies or substantial portions of the Software.
 * THE SOFTWARE IS PROVIDED "AS IS", WITHOUT WARRANTY OF ANY KIND,
 * EXPRESS OR IMPLIED, INCLUDING BUT NOT LIMITED TO THE WARRANTIES
 * OF MERCHANTABILITY, FITNESS FOR A PARTICULAR PURPOSE AND
 * NONINFRINGEMENT. IN NO EVENT SHALL THE AUTHORS OR COPYRIGHT
 * HOLDERS BE LIABLE FOR ANY CLAIM, DAMAGES OR OTHER LIABILITY,
 * WHETHER IN AN ACTION OF CONTRACT, TORT OR OTHERWISE, ARISING
 * FROM, OUT OF OR IN CONNECTION WITH THE SOFTWARE OR THE USE OR
 * OTHER DEALINGS IN THE SOFTWARE.
 */
package org.broadinstitute.sting.gatk.walkers.ValidationSiteSelector;

import org.broadinstitute.sting.utils.GenomeLocParser;
import org.broadinstitute.sting.utils.MathUtils;
import org.broadinstitute.sting.utils.codecs.vcf.VCFConstants;
import org.broadinstitute.sting.utils.variantcontext.VariantContext;
import org.broadinstitute.sting.utils.variantcontext.VariantContextUtils;

import java.util.ArrayList;
import java.util.Collections;
import java.util.HashMap;

public class UniformSamplingFrequencySelector extends FrequencyModeSelector {
    private ArrayList<GenomeEvent> binnedEventArray;

    public UniformSamplingFrequencySelector(GenomeLocParser parser) {
        super(parser);
        binnedEventArray = new ArrayList<GenomeEvent>();

    }

    public void logCurrentSiteData(VariantContext vc, VariantContext subVC, boolean IGNORE_GENOTYPES, boolean IGNORE_POLYMORPHIC) {
        HashMap<String, Object> attributes = new HashMap<String, Object>();


        if (vc.hasGenotypes() && !IGNORE_GENOTYPES) {
            // recompute AF,AC,AN based on genotypes:
            VariantContextUtils.calculateChromosomeCounts(vc, attributes, false);
<<<<<<< HEAD
            if (!subVC.isPolymorphic() && !IGNORE_POLYMORPHIC)
=======
            if (!subVC.isPolymorphicInSamples())
>>>>>>> cb128240
                return;
        } else  {
            if ( attributes.containsKey(VCFConstants.ALLELE_COUNT_KEY) )  {
                int ac = vc.getAttributeAsInt(VCFConstants.ALLELE_COUNT_KEY, 0);
                if (ac == 0) return; // site not polymorphic
            }
            else
                return;

        }
        // create bare-bones event and log in corresponding bin
        // attributes contains AC,AF,AN pulled from original vc, and we keep them here and log in output file for bookkeeping purposes
        GenomeEvent event = new GenomeEvent(parser, vc.getChr(), vc.getStart(), vc.getEnd(),vc.getAlleles(), attributes, vc.getReferenceBaseForIndel());
        binnedEventArray.add(event);

    }

    public ArrayList<VariantContext> selectValidationSites(int numValidationSites) {

        // take randomly sitesToChoosePerBin[k] elements from each bin
        ArrayList<GenomeEvent> selectedEvents = new ArrayList<GenomeEvent>();

        selectedEvents.addAll(MathUtils.randomSubset(binnedEventArray, numValidationSites));

        Collections.sort(selectedEvents);

        // now convert to VC
        ArrayList<VariantContext> selectedSites = new ArrayList<VariantContext>();
        for (GenomeEvent event : selectedEvents)
            selectedSites.add(event.createVariantContextFromEvent());

        return selectedSites;
    }
}<|MERGE_RESOLUTION|>--- conflicted
+++ resolved
@@ -49,11 +49,7 @@
         if (vc.hasGenotypes() && !IGNORE_GENOTYPES) {
             // recompute AF,AC,AN based on genotypes:
             VariantContextUtils.calculateChromosomeCounts(vc, attributes, false);
-<<<<<<< HEAD
-            if (!subVC.isPolymorphic() && !IGNORE_POLYMORPHIC)
-=======
-            if (!subVC.isPolymorphicInSamples())
->>>>>>> cb128240
+            if (!subVC.isPolymorphicInSamples() && !IGNORE_POLYMORPHIC)
                 return;
         } else  {
             if ( attributes.containsKey(VCFConstants.ALLELE_COUNT_KEY) )  {
