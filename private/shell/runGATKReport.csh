#!/bin/tcsh

source /broad/tools/scripts/useuse

reuse Python-2.5
use R-2.11

setenv DIR /humgen/gsa-hpprojects/GATK/reports 
setenv ARCHIVE_DIR $DIR/archive
setenv SUMMARY_DIR $DIR/summaries
setenv DATE `date +"%m_%d_%Y"`
setenv ARCHIVE $ARCHIVE_DIR/$DATE
setenv SUMMARY $SUMMARY_DIR/$DATE
setenv GATK ~/dev/GenomeAnalysisTK/unstable/private
setenv GATK_RELEASE_VERSION `ls -l /humgen/gsa-hpprojects/GATK/bin/current | sed 's/.*GenomeAnalysisTK-\([0-9]*\.[0-9]*-\).*/\1/'`
setenv REPORT_TXT $DIR/report.txt

rm -f $REPORT_TXT 

cd $DIR

echo "\n####################\nArchiving recently submitted jobs" >> $REPORT_TXT
python $GATK/python/analyzeRunReports.py archive $DIR/submitted -o $ARCHIVE.gz -D >> $REPORT_TXT

<<<<<<< HEAD
# echo "\n####################\nReleased version ($GATK_RELEASE_VERSION), all runs" >> $REPORT_TXT
# python $GATK/python/analyzeRunReports.py summary $ARCHIVE_DIR/*.gz --rev $GATK_RELEASE_VERSION >> $REPORT_TXT
# python $GATK/python/analyzeRunReports.py exceptions $ARCHIVE_DIR/*.gz -E sting --rev $GATK_RELEASE_VERSION >> $REPORT_TXT
=======
#echo "\n####################\nReleased version ($GATK_RELEASE_VERSION), all runs" >> $REPORT_TXT
#python $GATK/python/analyzeRunReports.py summary $ARCHIVE_DIR/*.gz --rev $GATK_RELEASE_VERSION >> $REPORT_TXT
#python $GATK/python/analyzeRunReports.py exceptions $ARCHIVE_DIR/*.gz -E sting --rev $GATK_RELEASE_VERSION >> $REPORT_TXT
>>>>>>> d2dab285

echo "\n####################\nLast day, all versions" >> $REPORT_TXT
python $GATK/python/analyzeRunReports.py summary $ARCHIVE.gz --max_days 1 --no-dev >> $REPORT_TXT
python $GATK/python/analyzeRunReports.py exceptions $ARCHIVE.gz --max_days 1 -E sting --no-dev >> $REPORT_TXT

<<<<<<< HEAD
#echo "Archive directory contents"
#du -sh $ARCHIVE_DIR

# if (1 == 0) then
# foreach maxDays ( 30 360 ) 
#     echo "Creating table"
#     setenv table $ARCHIVE.${maxDays}_days.table
#     python $GATK/python/analyzeRunReports.py table $ARCHIVE_DIR/*.gz -o $table --max_days $maxDays 

#     echo "Creating summary"
#     Rscript $GATK/R/GATKRunReport.R $table $SUMMARY.${maxDays}_days.pdf "of previous $maxDays days" 

#     echo "Creating exception report"
#     python $GATK/python/analyzeRunReports.py exceptions $ARCHIVE_DIR/*.gz -o $SUMMARY.${maxDays}_days.sting.exceptions.txt --max_days $maxDays -E sting --no-dev
#     python $GATK/python/analyzeRunReports.py exceptions $ARCHIVE_DIR/*.gz -o $SUMMARY.${maxDays}_days.user.exceptions.txt --max_days $maxDays -E user --no-dev

#     rm $table
# end
# endif

=======
>>>>>>> d2dab285
#echo "GATK daily run report" | mutt -a $SUMMARY.30_days.pdf -a $SUMMARY.360_days.pdf -a $SUMMARY.7_days.pdf -s "GATK Run report PDFs for $DATE" gsamembers
#cat $REPORT_TXT | mutt -a $REPORT_TXT -a $SUMMARY.30_days.pdf -a $SUMMARY.360_days.pdf -s "GATK run report for $DATE" gsamembers
#cat $REPORT_TXT | mutt -a $REPORT_TXT -s "GATK run report for $DATE" gsamembers
cat $REPORT_TXT

<|MERGE_RESOLUTION|>--- conflicted
+++ resolved
@@ -22,43 +22,14 @@
 echo "\n####################\nArchiving recently submitted jobs" >> $REPORT_TXT
 python $GATK/python/analyzeRunReports.py archive $DIR/submitted -o $ARCHIVE.gz -D >> $REPORT_TXT
 
-<<<<<<< HEAD
 # echo "\n####################\nReleased version ($GATK_RELEASE_VERSION), all runs" >> $REPORT_TXT
 # python $GATK/python/analyzeRunReports.py summary $ARCHIVE_DIR/*.gz --rev $GATK_RELEASE_VERSION >> $REPORT_TXT
 # python $GATK/python/analyzeRunReports.py exceptions $ARCHIVE_DIR/*.gz -E sting --rev $GATK_RELEASE_VERSION >> $REPORT_TXT
-=======
-#echo "\n####################\nReleased version ($GATK_RELEASE_VERSION), all runs" >> $REPORT_TXT
-#python $GATK/python/analyzeRunReports.py summary $ARCHIVE_DIR/*.gz --rev $GATK_RELEASE_VERSION >> $REPORT_TXT
-#python $GATK/python/analyzeRunReports.py exceptions $ARCHIVE_DIR/*.gz -E sting --rev $GATK_RELEASE_VERSION >> $REPORT_TXT
->>>>>>> d2dab285
 
 echo "\n####################\nLast day, all versions" >> $REPORT_TXT
 python $GATK/python/analyzeRunReports.py summary $ARCHIVE.gz --max_days 1 --no-dev >> $REPORT_TXT
 python $GATK/python/analyzeRunReports.py exceptions $ARCHIVE.gz --max_days 1 -E sting --no-dev >> $REPORT_TXT
 
-<<<<<<< HEAD
-#echo "Archive directory contents"
-#du -sh $ARCHIVE_DIR
-
-# if (1 == 0) then
-# foreach maxDays ( 30 360 ) 
-#     echo "Creating table"
-#     setenv table $ARCHIVE.${maxDays}_days.table
-#     python $GATK/python/analyzeRunReports.py table $ARCHIVE_DIR/*.gz -o $table --max_days $maxDays 
-
-#     echo "Creating summary"
-#     Rscript $GATK/R/GATKRunReport.R $table $SUMMARY.${maxDays}_days.pdf "of previous $maxDays days" 
-
-#     echo "Creating exception report"
-#     python $GATK/python/analyzeRunReports.py exceptions $ARCHIVE_DIR/*.gz -o $SUMMARY.${maxDays}_days.sting.exceptions.txt --max_days $maxDays -E sting --no-dev
-#     python $GATK/python/analyzeRunReports.py exceptions $ARCHIVE_DIR/*.gz -o $SUMMARY.${maxDays}_days.user.exceptions.txt --max_days $maxDays -E user --no-dev
-
-#     rm $table
-# end
-# endif
-
-=======
->>>>>>> d2dab285
 #echo "GATK daily run report" | mutt -a $SUMMARY.30_days.pdf -a $SUMMARY.360_days.pdf -a $SUMMARY.7_days.pdf -s "GATK Run report PDFs for $DATE" gsamembers
 #cat $REPORT_TXT | mutt -a $REPORT_TXT -a $SUMMARY.30_days.pdf -a $SUMMARY.360_days.pdf -s "GATK run report for $DATE" gsamembers
 #cat $REPORT_TXT | mutt -a $REPORT_TXT -s "GATK run report for $DATE" gsamembers
