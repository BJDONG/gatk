--- conflicted
+++ resolved
@@ -37,22 +37,10 @@
 
   //  @Input(doc="a table with all the necessary information to process the data", fullName="metadata", shortName="m", required=true)
   //  var metaData: File = _
-<<<<<<< HEAD
 
   /** ******************************************************************************
     * Additional Parameters that the pipeline should have pre-defined in the image
     * ******************************************************************************/
-
-  @Input(doc="argument that allows Queue to see and download files", fullName="file1", required=false)
-  var file1: Seq[File] = Nil
-  @Input(doc="even more files that should be downloaded", fullName="file2", required=false)
-  var file2: Seq[File] = Nil
-=======
-
-  /** ******************************************************************************
-    * Additional Parameters that the pipeline should have pre-defined in the image
-    * ******************************************************************************/
->>>>>>> 217fede3
 
   @Input(doc = "Reference fasta file", fullName = "reference", shortName = "R", required = false)
   var reference: File = new File("/refdata/human_g1k_v37_decoy.fasta")
@@ -345,25 +333,6 @@
     qscript.reducedNormalBAMIndex = swapExt(qscript.reducedNormalBAM, ".bam", ".bai")
     qscript.reducedTumorBAMIndex = swapExt(qscript.reducedTumorBAM, ".bam", ".bai")
 
-<<<<<<< HEAD
-    qscript.normalHSMetrics = swapExt(allBAMs(1), ".bam", ".clean.dedup.recal.hs_metrics")
-    qscript.tumorHSMetrics = swapExt(allBAMs(0), ".bam", ".clean.dedup.recal.hs_metrics")
-
-    qscript.normalGCMetrics = swapExt(allBAMs(1), ".bam", ".clean.dedup.recal.gc_metrics")
-    qscript.tumorGCMetrics = swapExt(allBAMs(0), ".bam", ".clean.dedup.recal.gc_metrics")
-
-    qscript.normalInsertSizeMetrics = swapExt(allBAMs(1), ".bam", ".clean.dedup.recal.multipleMetrics.insert_size_metrics")
-    qscript.tumorInsertSizeMetrics = swapExt(allBAMs(0), ".bam", ".clean.dedup.recal.multipleMetrics.insert_size_metrics")
-
-    qscript.normalAlignmentMetrics = swapExt(allBAMs(1), ".bam", ".clean.dedup.recal.multipleMetrics.alignment_summary_metrics")
-    qscript.tumorAlignmentMetrics = swapExt(allBAMs(0), ".bam", ".clean.dedup.recal.multipleMetrics.alignment_summary_metrics")
-
-    qscript.normalQualityByCycleMetrics = swapExt(allBAMs(1), ".bam", ".clean.dedup.recal.multipleMetrics.quality_by_cycle_metrics")
-    qscript.tumorQualityByCycleMetrics = swapExt(allBAMs(0), ".bam", ".clean.dedup.recal.multipleMetrics.quality_by_cycle_metrics")
-
-    qscript.normalQualityDistributionMetrics = swapExt(allBAMs(1), ".bam", ".clean.dedup.recal.multipleMetrics.quality_distribution_metrics")
-    qscript.tumorQualityDistributionMetrics = swapExt(allBAMs(0), ".bam", ".clean.dedup.recal.multipleMetrics.quality_distribution_metrics")
-=======
     qscript.normalHSMetrics = swapExt(allBAMs(1), ".bam", ".hs_metrics")
     qscript.tumorHSMetrics = swapExt(allBAMs(0), ".bam", ".hs_metrics")
 
@@ -381,7 +350,6 @@
 
     qscript.normalQualityDistributionMetrics = swapExt(allBAMs(1), ".bam", ".multipleMetrics.quality_distribution_metrics")
     qscript.tumorQualityDistributionMetrics = swapExt(allBAMs(0), ".bam", ".multipleMetrics.quality_distribution_metrics")
->>>>>>> 217fede3
 
     qscript.normalDuplicateMetrics = swapExt(allBAMs(1), ".bam", ".duplicateMetrics")
     qscript.tumorDuplicateMetrics = swapExt(allBAMs(0), ".bam", ".duplicateMetrics")
@@ -665,13 +633,8 @@
   /** **************************************************************************
     * Classes (non-GATK programs)
     * ***************************************************************************/
-<<<<<<< HEAD
-
-
-=======
-
-
->>>>>>> 217fede3
+
+
   case class dedup(inBAM: File, outBAM: File, metricsFile: File) extends MarkDuplicates with ExternalCommonArgs {
     this.input :+= inBAM
     this.output = outBAM
