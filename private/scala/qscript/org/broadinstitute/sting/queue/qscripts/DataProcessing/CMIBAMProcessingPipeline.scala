--- conflicted
+++ resolved
@@ -71,6 +71,7 @@
   /****************************************************************************
    * Output files, to be passed in by messaging service
    ****************************************************************************/
+/*
   @Output(doc="Processed unreduced normal BAM", fullName="unreducedNormalBAM", shortName="unb", required=true)  // Using full name, so json field is mixed case "unfilteredVcf" or "uv"
   var unreducedNormalBAM: File = _
 
@@ -94,6 +95,7 @@
 
   @Output(doc="Processed reduced tumor BAM Index", fullName="reducedTumorBAMIndex", shortName="rtbi", required=false)
   var reducedTumorBAMIndex: File = _
+   */
 
   // in case single sample calls are requested
   @Output(doc="Processed single sample VCF", fullName="singleSampleVCF", shortName="ssvcf", required=false)  // Using full name, so json field is mixed case "unfilteredVcf" or "uv"
@@ -103,6 +105,7 @@
   var singleSampleVCFIndex: File = _
 
   // in case single sample calls are requested
+/*
   @Output(doc="Processed single sample tumor point mutations", fullName="tumorPointMutationVCF", shortName="tvcf", required=false)  // Using full name, so json field is mixed case "unfilteredVcf" or "uv"
   var tumorPointMutationVCF: File = _
 
@@ -111,6 +114,7 @@
 
   @Output(doc="Tumor raw coverage file", fullName="tumorRawCoverage", shortName="trc", required=false)  // Using full name, so json field is mixed case "unfilteredVcf" or "uv"
   var tumorRawCoverage: File = _
+   */
 
   /****************************************************************************
     * Hidden Parameters
@@ -201,28 +205,15 @@
       add(joinBAMs(bams, sampleBAM))
     }
 
-    clean(allBAMs)
-
-    var bamIdx = 0 // tmp hack
+    // todo - hotfix part 1- nWayOut doesn't work, do no joint cleaning, so clean individual BAMs
+    //clean(allBAMs)
+
     for (bam <- allBAMs) {
+      clean(Seq(bam))                       // todo hotfix part 2, remove
       val cleanBAM      = swapExt(bam, ".bam", cleaningExtension)
       val dedupBAM      = swapExt(bam, ".bam", ".clean.dedup.bam")
-//      val recalBAM      = swapExt(bam, ".bam", ".clean.dedup.recal.bam")
-//      val reducedBAM    = swapExt(bam, ".bam", ".clean.dedup.recal.reduced.bam")
-
-      var recalBAM:File = qscript.unreducedNormalBAM
-      var reducedBAM
-
-      if (bamIdx == 0) {
-        // hard coded hack
-        recalBAM      = qscript.unreducedTumorBAM
-        val reducedBAM    = qscript.reducedTumorBAM
-      }
-      else {
-        val recalBAM      = qscript.unreducedNormalBAM
-        val reducedBAM    = qscript.reducedNormalBAM
-      }
-
+      val recalBAM      = swapExt(bam, ".bam", ".clean.dedup.recal.bam")
+      val reducedBAM    = swapExt(bam, ".bam", ".clean.dedup.recal.reduced.bam")
       val duplicateMetricsFile   = swapExt(bam, ".bam", ".duplicateMetrics")
       val preRecalFile  = swapExt(bam, ".bam", ".pre_recal.table")
       val postRecalFile = swapExt(bam, ".bam", ".post_recal.table")
@@ -245,14 +236,9 @@
         // todo add sanity check so that idx vcf file matches input name
         add(call(reducedBAM, outVCF))
       }
-      bamIdx += 1
     }
     // todo hotfix part 3: add cancer-specific calling also at the end
     if (qscript.doMutect) {
-<<<<<<< HEAD
-      val normalBam = qscript.unreducedNormalBAM
-      val tumorBam = qscript.unreducedTumorBAM
-=======
 
       val normalName = tumorInfo.filter( P => P._2 == 0).keysIterator.next()
       val tumorName = tumorInfo.filter( P => P._2 == 1).keysIterator.next()
@@ -260,23 +246,15 @@
       // todo hotfix: there is not a way right now to look up the BAM for a sample?
       val normalBam = normalName + ".clean.dedup.recal.bam"
       val tumorBam = tumorName + ".clean.dedup.recal.bam"
->>>>>>> 574dfdeb
+//      val normalBam = qscript.unreducedNormalBAM
+//      val tumorBam = qscript.unreducedTumorBAM
       val tumorFractionContamination:Float = 0.01f
       val outPrefix = tumorName + "-vs-" + normalName
       val rawMutations = outPrefix + ".call_stats.txt"
-<<<<<<< HEAD
-//      val rawVcf = outPrefix + ".vcf"
-      val rawVcf = qscript.tumorPointMutationVCF
-//      val rawCoverage = outPrefix + ".wig.txt"
-      val rawCoverage = qscript.tumorRawCoverage
-      //print(tumorBam.getName)
-      add(mutect(tumorBam, normalBam, tumorFractionContamination, rawMutations, rawVcf, rawCoverage))
-=======
       val rawVcf = outPrefix + ".vcf"
       val rawCoverage = outPrefix + ".wig.txt"
       print("MUTECT Tumor BAM is: " + tumorBam.getName)
       add(mutect(tumorName, tumorBam, normalName, normalBam, tumorFractionContamination, rawMutations, rawVcf, rawCoverage))
->>>>>>> 574dfdeb
 
     }
 
