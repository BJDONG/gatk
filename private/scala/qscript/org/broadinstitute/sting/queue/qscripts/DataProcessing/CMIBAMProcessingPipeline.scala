/**
 * Created with IntelliJ IDEA.
 * User: carneiro
 * Date: 9/25/12
 * Time: 12:04 PM
 */

package org.broadinstitute.sting.queue.qscripts

import org.broadinstitute.sting.queue.extensions.gatk._
import org.broadinstitute.sting.queue.QScript
import org.broadinstitute.sting.gatk.walkers.indels.IndelRealigner.ConsensusDeterminationModel
import org.broadinstitute.sting.utils.baq.BAQ.CalculationMode

import net.sf.samtools.SAMFileHeader.SortOrder

import org.broadinstitute.sting.queue.function.ListWriterFunction
import org.broadinstitute.sting.commandline.Hidden
import io.Source
import org.broadinstitute.sting.utils.NGSPlatform
import collection.mutable
import org.broadinstitute.sting.queue.extensions.picard._

class CMIBAMProcessingPipeline extends QScript {
  qscript =>

  /*****************************************************************************
    * Required Parameters
    ****************************************************************************/

  @Input(doc="a table with all the necessary information to process the data", fullName="metadata", shortName="m", required=true)
  var metaData: File = _

  /********************************************************************************
    * Additional Parameters that the pipeline should have pre-defined in the image
    *******************************************************************************/

  // TODO: The metadata file should be decomposed into separate lists. Think SelectVariant's --filter/--filterName pairings.
  @Input(doc="argument that allows Queue to see and download files", fullName="file1", required=false)
  var file1: Seq[File] = Nil
  @Input(doc="even more files that should be downloaded", fullName="file2", required=false)
  var file2: Seq[File] = Nil

  @Input(doc="Reference fasta file", fullName="reference", shortName="R", required=false)
  var reference: File = new File("/refdata/human_g1k_v37_decoy.fasta")

  @Input(doc="DBSNP or known callset to use (must be in VCF format)", fullName="dbsnp", shortName="D", required=false)
  var dbSNP: Seq[File] = Seq(new File("/refdata/dbsnp_135.b37.vcf"))

  @Input(doc="The path to the binary of bwa (usually BAM files have already been mapped - but if you want to remap this is the option)", fullName="path_to_bwa", shortName="bwa", required=false)
  var bwaPath: File = "/opt/bwa/bin/bwa"

  @Input(doc="extra VCF files to use as reference indels for Indel Realignment", fullName="extra_indels", shortName="indels", required=false)
  var indelSites: Seq[File] = Seq()

  @Input(doc="Interval file with targets used in exome capture (used for QC metrics)", fullName="targets", shortName="targets", required=false)
  var targets: File = new File("/refdata/whole_exome_agilent_1.1_refseq_plus_3_boosters/whole_exome_agilent_1.1_refseq_plus_3_boosters.Homo_sapiens_assembly19.targets.interval_list")

  @Input(doc="Interval file with baits used in exome capture (used for QC metrics)", fullName="baits", shortName="baits", required=false)
  var baits: File = new File("/refdata/whole_exome_agilent_1.1_refseq_plus_3_boosters.Homo_sapiens_assembly19.baits.interval_list")

  /****************************************************************************
   * Output files, to be passed in by messaging service
   ****************************************************************************/

  @Output(doc="Processed unreduced normal BAM", fullName="unreducedNormalBAM", shortName="unb", required=true)  // Using full name, so json field is mixed case "unfilteredVcf" or "uv"
  var unreducedNormalBAM: File = _

  @Output(doc="Processed reduced normal BAMs", fullName="reducedNormalBAM", shortName="rnb", required=true)
  var reducedNormalBAM: File = _

  @Output(doc="Processed unreduced normal BAM Index", fullName="unreducedNormalBAMIndex", shortName="unbi", required=true)  // Using full name, so json field is mixed case "unfilteredVcf" or "uv"
  var unreducedNormalBAMIndex: File = _

  @Output(doc="Processed reduced normal BAM Index", fullName="reducedNormalBAMIndex", shortName="rnbi", required=true)
  var reducedNormalBAMIndex: File = _

  @Output(doc="Processed unreduced tumor BAM", fullName="unreducedTumorBAM", shortName="utb", required=false)  // Using full name, so json field is mixed case "unfilteredVcf" or "uv"
  var unreducedTumorBAM: File = _

  @Output(doc="Processed reduced tumor BAM", fullName="reducedTumorBAM", shortName="rtb", required=false)
  var reducedTumorBAM: File = _

  @Output(doc="Processed unreduced tumor BAM Index", fullName="unreducedTumorBAMIndex", shortName="utbi", required=false)  // Using full name, so json field is mixed case "unfilteredVcf" or "uv"
  var unreducedTumorBAMIndex: File = _

  @Output(doc="Processed reduced tumor BAM Index", fullName="reducedTumorBAMIndex", shortName="rtbi", required=false)
  var reducedTumorBAMIndex: File = _


  // in case single sample calls are requested
  @Output(doc="Processed single sample VCF", fullName="singleSampleVCF", shortName="ssvcf", required=false)  // Using full name, so json field is mixed case "unfilteredVcf" or "uv"
  var singleSampleVCF: File = _

  @Output(doc="Processed single sample VCF index", fullName="singleSampleVCFIndex", shortName="ssvcfi", required=false)
  var singleSampleVCFIndex: File = _


  /****************************************************************************
    * Hidden Parameters
    ****************************************************************************/
  @Hidden
  @Argument(doc="Use BWASW instead of BWA aln", fullName="use_bwa_sw", shortName="bwasw", required=false)
  var useBWAsw: Boolean = false

  @Hidden
  @Argument(doc="Number of threads BWA should use", fullName="bwa_threads", shortName="bt", required=false)
  var bwaThreads: Int = 1

  @Hidden
  @Argument(doc="Default memory limit per job", fullName="mem_limit", shortName="mem", required=false)
  var memLimit: Int = 4

  @Hidden
  @Argument(doc="How many ways to scatter/gather", fullName="scatter_gather", shortName="sg", required=false)
  var nContigs: Int = 0

  @Hidden
  @Argument(doc="Define the default platform for Count Covariates -- useful for techdev purposes only.", fullName="default_platform", shortName="dp", required=false)
  var defaultPlatform: String = ""

  @Hidden
  @Argument(doc="Run the pipeline in test mode only", fullName = "test_mode", shortName = "test", required=false)
  var testMode: Boolean = false

  @Hidden
  @Argument(doc="Run single sample germline calling in resulting bam", fullName = "doSingleSampleCalling", shortName = "call", required=false)
  var doSingleSampleCalling: Boolean = false

  @Hidden
  @Argument(doc="BWA Parameteres", fullName = "bwa_parameters", shortName = "bp", required=false)
  val bwaParameters: String = " -q 5 -l 32 -k 2 -t 4 -o 1 "

  val cleaningExtension: String = ".clean.bam"
  val headerVersion: String = "#FILE1,FILE2,INDIVIDUAL,SAMPLE,LIBRARY,SEQUENCING,TUMOR,PLATFORM,PLATFORM_UNIT,CENTER,DESCRIPTION,DATE_SEQUENCED"

  /****************************************************************************
    * Main script
    ****************************************************************************/

  def script() {

    // todo -- preprocess metadata
    var lanes = Seq[MetaInfo]()
    var id = 1
    for (line: String <- Source.fromFile(metaData).getLines()) {
      if (line.startsWith("#")) {
        checkMetaDataHeader(line)
      }
      else {
        lanes :+= new MetaInfo(id, line.split(","))
        id = id + 1
      }
    }

    // todo -- align fastQ's from lanes object
    val samples = new mutable.HashMap[String, Seq[File]]()

    // todo -- parse all the sample level metadata into a single structure (not per lane)
    val tumorInfo = new mutable.HashMap[String, Int]()

    for (meta <- lanes) {
      val bamFile = performAlignment(meta)
      if (samples.contains(meta.sample)) {
        samples.put(meta.sample, samples(meta.sample) ++ Seq(bamFile))
      }
      else {
        samples.put(meta.sample, Seq(bamFile))
      }

      if (tumorInfo.contains(meta.sample)) {
        // check that the type of this sample hasn't changed
        assert(meta.tumor == tumorInfo(meta.sample),
          String.format("Tumor type for sample %s is internally inconsistent within metadata file.  Found %s and %s\n", meta.sample, meta.tumor.toString, tumorInfo(meta.sample).toString))
      } else {
        tumorInfo.put(meta.sample, meta.tumor)
      }
    }
    // todo -- add optional bam de-multiplexing and re-multiplexing pipeline

    var allBAMs = Seq[File]()
    for ((sample,bams) <- samples) {
      val sampleBAM = new File(sample + ".bam")
      allBAMs +:= sampleBAM
      add(joinBAMs(bams, sampleBAM))
    }

    clean(allBAMs)

    for (bam <- allBAMs) {
      val cleanBAM      = swapExt(bam, ".bam", cleaningExtension)
      val dedupBAM      = swapExt(bam, ".bam", ".clean.dedup.bam")
      val recalBAM      = swapExt(bam, ".bam", ".clean.dedup.recal.bam")
      val reducedBAM    = swapExt(bam, ".bam", ".clean.dedup.recal.reduced.bam")
      val duplicateMetricsFile   = swapExt(bam, ".bam", ".duplicateMetrics")
      val preRecalFile  = swapExt(bam, ".bam", ".pre_recal.table")
      val postRecalFile = swapExt(bam, ".bam", ".post_recal.table")
      val outVCF        = swapExt(reducedBAM,".bam",".vcf")

      add(dedup(cleanBAM, dedupBAM, duplicateMetricsFile))
      if (qscript.targets != null && qscript.baits != null) {
        add(calculateHSMetrics(dedupBAM,swapExt(dedupBAM,".bam",".hs_metrics")))
      }
      recalibrate(dedupBAM, preRecalFile, postRecalFile, recalBAM)
      add(reduce(recalBAM, reducedBAM))

      // collect QC metrics based on full BAM
      val outGcBiasMetrics = swapExt(recalBAM,".bam",".gc_metrics")
      val outMultipleMetrics = swapExt(recalBAM,".bam",".multipleMetrics")
      add(calculateGCMetrics(recalBAM, outGcBiasMetrics))
      add(calculateMultipleMetrics(recalBAM, outMultipleMetrics))

      val normalName = tumorInfo.filter( P => P._2 == 0).keysIterator.next()
      val tumorName = tumorInfo.filter( P => P._2 == 1).keysIterator.next()

      // todo hotfix: there is not a way right now to look up the BAM for a sample?
      val normalBam = normalName + ".clean.dedup.recal.bam"
      val tumorBam = tumorName + ".clean.dedup.recal.bam"
      qscript.unreducedNormalBAM = new File(normalBam)
      qscript.unreducedTumorBAM = new File(tumorBam)
      qscript.unreducedNormalBAMIndex = swapExt(qscript.unreducedNormalBAM,".bam",".bai")
      qscript.unreducedTumorBAMIndex = swapExt(qscript.unreducedTumorBAMIndex,".bam",".bai")
      qscript.reducedNormalBAM = swapExt(normalBam,".bam",".reduced.bam")
      qscript.reducedTumorBAM = swapExt(tumorBam,".bam",".reduced.bam")
      qscript.reducedNormalBAMIndex = swapExt(qscript.reducedNormalBAM,".bam",".bai")
      qscript.reducedTumorBAMIndex = swapExt(qscript.reducedTumorBAMIndex,".bam",".bai")

      // add single sample vcf germline calling
      if (qscript.doSingleSampleCalling) {
        add(call(reducedBAM, outVCF))
        // report output parameters
        qscript.singleSampleVCF = outVCF
        qscript.singleSampleVCFIndex = outVCF + ".idx"
      }
    }
<<<<<<< HEAD
    // todo hotfix part 3: add cancer-specific calling also at the end
    if (qscript.doMutect) {

      val tumorFractionContamination:Float = 0.01f
      val outPrefix = tumorName + "-vs-" + normalName
      val rawMutations = outPrefix + ".call_stats.txt"
      val rawVcf = outPrefix + ".vcf"
      val rawCoverage = outPrefix + ".wig.txt"
      print("MUTECT Tumor BAM is: " + tumorBam.getName)
      add(mutect(tumorName, tumorBam, normalName, normalBam, tumorFractionContamination, rawMutations, rawVcf, rawCoverage))

    }

=======
>>>>>>> 123dcf21
  }

  /****************************************************************************
    * Helper classes and methods
    ****************************************************************************/

  private class MetaInfo (
    val id: Int,
    val file1: File,
    val file2: File,
    val individual: String,
    val sample: String,
    val library: String,
    val sequencing: String,
    val tumor: Int,
    val platform: NGSPlatform,
    val platformUnit: String,
    val center: String,
    val description: String,
    val dateSequenced: String
  ) {
    def this(idP: Int, headerArray: Array[String]) =
      this (
        idP,
        new File(headerArray(0)),
        if (headerArray(1).isEmpty) {null} else {new File(headerArray(1))},
        headerArray(2),
        headerArray(3),
        headerArray(4),
        headerArray(5),
        headerArray(6).toInt,
        NGSPlatform.fromReadGroupPL(headerArray(7)),
        headerArray(8),
        headerArray(9),
        headerArray(10),
        headerArray(11)
      )
    def bamFileName = individual + "." + sample + "." + library + "." + sequencing + "." + id + "." + tumor + ".bam"
    def readGroupString = "@RG\tID:%d\tCN:%s\tDS:%s\tDT:%s\tLB:%s\tPL:%s\tPU:%s\tSM:%s".format(id, center, description, dateSequenced, library, platform, platformUnit, sample)
  }

  def checkMetaDataHeader(header: String) {
    assert(header == headerVersion,
      String.format("Your header doesn't match the header this version of the pipeline is expecting.\n\tYour header: %s\n\t Our header: %s\n", header, headerVersion))
  }


  /**
   * BWA alignment for the lane (pair ended or not)
   *
   * @return an aligned bam file for the lane
   */
  def performAlignment(metaInfo: MetaInfo): File = {
    val saiFile1: File = new File(metaInfo.file1 + ".1.sai")
    val saiFile2: File = new File(metaInfo.file2 + ".2.sai")
    val alnSAM: File   = new File(metaInfo.file1 + ".sam")
    val alnBAM: File   = new File(metaInfo.bamFileName)

    add(bwa(" ", metaInfo.file1, saiFile1))

    if (!metaInfo.file2.isEmpty) {
      add(bwa(" ", metaInfo.file2, saiFile2),
          bwa_sam_pe(metaInfo.file1, metaInfo.file2, saiFile1, saiFile2, alnSAM, metaInfo.readGroupString))
    }
    else {
          add(bwa_sam_se(metaInfo.file1, saiFile1, alnSAM, metaInfo.readGroupString))
    }
    add(sortSam(alnSAM, alnBAM, SortOrder.coordinate))

    alnBAM
  }

  def clean(allBAMs: Seq[File]) {
    val bam: File = allBAMs(0)
    val targetIntervals = swapExt(bam, ".bam", ".cleaning.interval_list")
    add(target(allBAMs, targetIntervals), indel(allBAMs, targetIntervals))
  }

  def recalibrate(dedupBAM: File, preRecalFile: File, postRecalFile: File, recalBAM: File) {
    add(bqsr(dedupBAM, preRecalFile),
        apply_bqsr(dedupBAM, preRecalFile, recalBAM),
        bqsr(recalBAM, postRecalFile)) 
  }


  /****************************************************************************
    * Classes (GATK Walkers)
    ****************************************************************************/



  // General arguments to non-GATK tools
  trait ExternalCommonArgs extends CommandLineFunction {
    this.memoryLimit = qscript.memLimit
    this.isIntermediate = true
  }

  // General arguments to GATK walkers
  trait CommandLineGATKArgs extends CommandLineGATK with ExternalCommonArgs {
    this.reference_sequence = qscript.reference
  }

  trait SAMargs extends PicardBamFunction with ExternalCommonArgs {
    this.maxRecordsInRam = 100000
  }

  case class target (inBAMs: Seq[File], outIntervals: File) extends RealignerTargetCreator with CommandLineGATKArgs {
    this.input_file = inBAMs
    this.out = outIntervals
    this.mismatchFraction = 0.0
    this.known ++= qscript.dbSNP
    if (indelSites != null)
      this.known ++= qscript.indelSites
    this.scatterCount = nContigs
    this.analysisName = outIntervals + ".target"
    this.jobName = outIntervals + ".target"
    this.intervals :+= qscript.targets // todo hotfix - only run in given targets, otherwise we're just wasting computation
  }

  case class indel (inBAMs: Seq[File], tIntervals: File) extends IndelRealigner with CommandLineGATKArgs {
    // TODO -- THIS IS A WORKAROUND FOR QUEUE'S LIMITATION OF TRACKING LISTS OF FILES (implementation limited to 5 files)
    @Output(doc="first cleaned bam file", required=true) var out1: File = swapExt(inBAMs(0), ".bam", cleaningExtension)
    @Output(doc="first cleaned bam file", required=true) var ind1: File = swapExt(out1, ".bam", ".bai")
    @Output(doc="first cleaned bam file", required=false) var out2: File = if (inBAMs.length >= 2) {swapExt(inBAMs(1), ".bam", cleaningExtension)} else {null}
    @Output(doc="first cleaned bam file", required=false) var ind2: File = if (inBAMs.length >= 2) {swapExt(out2, ".bam", ".bai")} else {null}
    @Output(doc="first cleaned bam file", required=false) var out3: File = if (inBAMs.length >= 3) {swapExt(inBAMs(2), ".bam", cleaningExtension)} else {null}
    @Output(doc="first cleaned bam file", required=false) var ind3: File = if (inBAMs.length >= 3) {swapExt(out3, ".bam", ".bai")} else {null}
    @Output(doc="first cleaned bam file", required=false) var out4: File = if (inBAMs.length >= 4) {swapExt(inBAMs(3), ".bam", cleaningExtension)} else {null}
    @Output(doc="first cleaned bam file", required=false) var ind4: File = if (inBAMs.length >= 4) {swapExt(out4, ".bam", ".bai")} else {null}
    @Output(doc="first cleaned bam file", required=false) var out5: File = if (inBAMs.length >= 5) {swapExt(inBAMs(4), ".bam", cleaningExtension)} else {null}
    @Output(doc="first cleaned bam file", required=false) var ind5: File = if (inBAMs.length >= 5) {swapExt(out5, ".bam", ".bai")} else {null}
    this.input_file = inBAMs
    this.targetIntervals = tIntervals

    // FIXME - nWayOut doesn't seem to work, for now really only support single sample BAMs


    if (inBAMs.length == 1) {
      this.o = out1
    } else {
      this.nWayOut = cleaningExtension
    }
    this.known ++= qscript.dbSNP
    if (qscript.indelSites != null)
      this.known ++= qscript.indelSites
    this.consensusDeterminationModel = ConsensusDeterminationModel.USE_READS
    this.compress = 0
    this.noPGTag = qscript.testMode
    this.scatterCount = nContigs
    this.analysisName = inBAMs(0).toString + "clean"
    this.jobName = inBAMs(0).toString + ".clean"
  }

  case class bqsr (inBAM: File, outRecalFile: File) extends BaseRecalibrator with CommandLineGATKArgs {
    this.knownSites ++= qscript.dbSNP
    this.covariate ++= Seq("ReadGroupCovariate", "QualityScoreCovariate", "CycleCovariate", "ContextCovariate")
    this.input_file :+= inBAM
    this.disable_indel_quals = true
    this.out = outRecalFile
    if (!defaultPlatform.isEmpty) this.default_platform = defaultPlatform
    this.scatterCount = nContigs
    this.analysisName = outRecalFile + ".covariates"
    this.jobName = outRecalFile + ".covariates"
  }

  case class apply_bqsr (inBAM: File, inRecalFile: File, outBAM: File) extends PrintReads with CommandLineGATKArgs {
    this.input_file :+= inBAM
    this.BQSR = inRecalFile
    this.baq = CalculationMode.CALCULATE_AS_NECESSARY
    this.out = outBAM
    this.scatterCount = nContigs
    this.isIntermediate = false
    this.analysisName = outBAM + ".recalibration"
    this.jobName = outBAM + ".recalibration"
  }
  
  case class reduce (inBAM: File, outBAM: File) extends ReduceReads with CommandLineGATKArgs {
    this.input_file :+= inBAM
    this.out = outBAM
    this.isIntermediate = false
    this.analysisName = outBAM + ".reduce"
    this.jobName = outBAM + ".reduce"
    this.intervals :+= qscript.targets // TODO hotfix - just so we don't waste 50 hours to completion on a 10kb BAM

  }

  case class call (inBAM: File, outVCF: File) extends UnifiedGenotyper with CommandLineGATKArgs {
    this.input_file :+= inBAM
    this.out = outVCF
    this.isIntermediate = false
    this.analysisName = outVCF + ".singleSampleCalling"
    this.jobName = outVCF + ".singleSampleCalling"
    //this.dbsnp = qscript.dbSNP.
    this.downsample_to_coverage = 600
    this.genotype_likelihoods_model = org.broadinstitute.sting.gatk.walkers.genotyper.GenotypeLikelihoodsCalculationModel.Model.BOTH
    this.scatterCount = nContigs

     // for now have the caller just traverse the whole genome even though it will waste 99.999% of its time
    this.intervals :+= qscript.targets // TODO hotfix - just so we don't waste 50 hours to completion on a 10kb BAM
  }



  /****************************************************************************
    * Classes (non-GATK programs)
    ****************************************************************************/


  case class dedup (inBAM: File, outBAM: File, metricsFile: File) extends MarkDuplicates with ExternalCommonArgs {
    this.input :+= inBAM
    this.output = outBAM
    this.metrics = metricsFile
    this.memoryLimit = 16
    this.analysisName = outBAM + ".dedup"
    this.jobName = outBAM + ".dedup"
    this.assumeSorted = Some(true)
  }

  case class calculateHSMetrics (inBAM:File, outFile: File) extends CalculateHsMetrics with ExternalCommonArgs {
    this.reference = qscript.reference
    this.input :+= inBAM
    this.output = outFile
    this.targets = qscript.targets
    this.baits = qscript.baits
    this.analysisName = outFile + ".hsMetrics"
    this.jobName = outFile + ".hsMetrics"
    // todo - do we want to compute per-read group HS metrics?

  }

  case class calculateGCMetrics (inBAM:File, outFile: File) extends CollectGcBiasMetrics with ExternalCommonArgs {
    this.reference = qscript.reference
    this.input :+= inBAM
    this.output = outFile
    this.analysisName = outFile + ".gcMetrics"
    this.jobName = outFile + ".gcMetrics"
  }

  case class calculateMultipleMetrics (inBAM:File, outFile: File) extends CollectMultipleMetrics with ExternalCommonArgs {
    this.reference = qscript.reference
    this.input :+= inBAM
    this.output = outFile
    this.analysisName = outFile + ".metrics"
    this.jobName = outFile + ".metrics"
  }

  case class joinBAMs (inBAMs: Seq[File], outBAM: File) extends MergeSamFiles with ExternalCommonArgs {
    this.input = inBAMs
    this.output = outBAM
    this.analysisName = outBAM + ".joinBAMs"
    this.jobName = outBAM + ".joinBAMs"
  }

  case class sortSam (inSam: File, outBAM: File, sortOrderP: SortOrder) extends SortSam with ExternalCommonArgs {
    this.input :+= inSam
    this.output = outBAM
    this.sortOrder = sortOrderP
    this.analysisName = outBAM + ".sortSam"
    this.jobName = outBAM + ".sortSam"
  }

  case class validate (inBAM: File, outLog: File) extends ValidateSamFile with ExternalCommonArgs {
    this.input :+= inBAM
    this.output = outLog
    this.REFERENCE_SEQUENCE = qscript.reference
    this.isIntermediate = false
    this.analysisName = outLog + ".validate"
    this.jobName = outLog + ".validate"
  }

  case class revert (inBAM: File, outBAM: File, removeAlignmentInfo: Boolean) extends RevertSam with ExternalCommonArgs {
    this.output = outBAM
    this.input :+= inBAM
    this.removeAlignmentInformation = removeAlignmentInfo
    this.sortOrder = if (removeAlignmentInfo) {SortOrder.queryname} else {SortOrder.coordinate}
    this.analysisName = outBAM + "revert"
    this.jobName = outBAM + ".revert"
  }

  case class convertToFastQ (inBAM: File, outFQ: File) extends SamToFastq with ExternalCommonArgs {
    this.input :+= inBAM
    this.fastq = outFQ
    this.analysisName = outFQ + "convert_to_fastq"
    this.jobName = outFQ + ".convert_to_fastq"
  }

  case class bwa_sam_se (inBAM: File, inSai: File, outBAM: File, readGroupString: String) extends CommandLineFunction with ExternalCommonArgs {
    @Input(doc="bam file to be aligned") var bam = inBAM
    @Input(doc="bwa alignment index file") var sai = inSai
    @Output(doc="output aligned bam file") var alignedBam = outBAM
    def commandLine = bwaPath + " samse " + reference + " " + sai + " " + bam + " -r \"" + readGroupString + "\" > " + alignedBam
    this.memoryLimit = 6
    this.analysisName = outBAM + ".bwa_sam_se"
    this.jobName = outBAM + ".bwa_sam_se"
  }

  case class bwa_sam_pe (inFile1: File, inFile2: File, inSai1: File, inSai2:File, outBAM: File, readGroupString: String) extends CommandLineFunction with ExternalCommonArgs {
    @Input(doc="First file to be aligned") var first = inFile1
    @Input(doc="Second file to be aligned") var second = inFile2
    @Input(doc="bwa alignment index file for 1st mating pair") var sai1 = inSai1
    @Input(doc="bwa alignment index file for 2nd mating pair") var sai2 = inSai2
    @Output(doc="output aligned bam file") var alignedBam = outBAM
    def commandLine = bwaPath + " sampe " + reference + " " + sai1 + " " + sai2 + " " + first + " " + second + " -r \"" + readGroupString + "\" > " + alignedBam
    this.memoryLimit = 1
    this.analysisName = outBAM + ".bwa_sam_pe"
    this.jobName = outBAM + ".bwa_sam_pe"
  }

  case class bwa_sw (inFastQ: File, outBAM: File) extends CommandLineFunction with ExternalCommonArgs {
    @Input(doc="fastq file to be aligned") var fq = inFastQ
    @Output(doc="output bam file") var bam = outBAM
    def commandLine = bwaPath + " bwasw -t " + bwaThreads + " " + reference + " " + fq + " > " + bam
    this.analysisName = outBAM + ".bwasw"
    this.jobName = outBAM + ".bwasw"
  }
  
  
  case class bwa (inputParms: String, inBAM: File, outSai: File) extends CommandLineFunction with ExternalCommonArgs {
    @Input(doc="bam file to be aligned") var bam = inBAM
    @Output(doc="output sai file") var sai = outSai
    def commandLine = bwaPath + " aln -t " + bwaThreads + bwaParameters + reference + inputParms + bam + " > " + sai
    this.analysisName = outSai + ".bwa_aln_se"
    this.jobName = outSai + ".bwa_aln_se"
  }

  case class writeList(inBAMs: Seq[File], outBAMList: File) extends ListWriterFunction {
    this.inputFiles = inBAMs
    this.listFile = outBAMList
    this.analysisName = outBAMList + ".bamList"
    this.jobName = outBAMList + ".bamList"
  }

}
<|MERGE_RESOLUTION|>--- conflicted
+++ resolved
@@ -59,20 +59,20 @@
   @Input(doc="Interval file with baits used in exome capture (used for QC metrics)", fullName="baits", shortName="baits", required=false)
   var baits: File = new File("/refdata/whole_exome_agilent_1.1_refseq_plus_3_boosters.Homo_sapiens_assembly19.baits.interval_list")
 
-  /****************************************************************************
+ /****************************************************************************
    * Output files, to be passed in by messaging service
    ****************************************************************************/
 
-  @Output(doc="Processed unreduced normal BAM", fullName="unreducedNormalBAM", shortName="unb", required=true)  // Using full name, so json field is mixed case "unfilteredVcf" or "uv"
+  @Output(doc="Processed unreduced normal BAM", fullName="unreducedNormalBAM", shortName="unb", required=false)  // Using full name, so json field is mixed case "unfilteredVcf" or "uv"
   var unreducedNormalBAM: File = _
 
-  @Output(doc="Processed reduced normal BAMs", fullName="reducedNormalBAM", shortName="rnb", required=true)
+  @Output(doc="Processed reduced normal BAMs", fullName="reducedNormalBAM", shortName="rnb", required=false)
   var reducedNormalBAM: File = _
 
-  @Output(doc="Processed unreduced normal BAM Index", fullName="unreducedNormalBAMIndex", shortName="unbi", required=true)  // Using full name, so json field is mixed case "unfilteredVcf" or "uv"
+  @Output(doc="Processed unreduced normal BAM Index", fullName="unreducedNormalBAMIndex", shortName="unbi", required=false)  // Using full name, so json field is mixed case "unfilteredVcf" or "uv"
   var unreducedNormalBAMIndex: File = _
 
-  @Output(doc="Processed reduced normal BAM Index", fullName="reducedNormalBAMIndex", shortName="rnbi", required=true)
+  @Output(doc="Processed reduced normal BAM Index", fullName="reducedNormalBAMIndex", shortName="rnbi", required=false)
   var reducedNormalBAMIndex: File = _
 
   @Output(doc="Processed unreduced tumor BAM", fullName="unreducedTumorBAM", shortName="utb", required=false)  // Using full name, so json field is mixed case "unfilteredVcf" or "uv"
@@ -86,15 +86,13 @@
 
   @Output(doc="Processed reduced tumor BAM Index", fullName="reducedTumorBAMIndex", shortName="rtbi", required=false)
   var reducedTumorBAMIndex: File = _
-
-
+ 
   // in case single sample calls are requested
   @Output(doc="Processed single sample VCF", fullName="singleSampleVCF", shortName="ssvcf", required=false)  // Using full name, so json field is mixed case "unfilteredVcf" or "uv"
   var singleSampleVCF: File = _
 
   @Output(doc="Processed single sample VCF index", fullName="singleSampleVCFIndex", shortName="ssvcfi", required=false)
   var singleSampleVCFIndex: File = _
-
 
   /****************************************************************************
     * Hidden Parameters
@@ -233,22 +231,7 @@
         qscript.singleSampleVCFIndex = outVCF + ".idx"
       }
     }
-<<<<<<< HEAD
-    // todo hotfix part 3: add cancer-specific calling also at the end
-    if (qscript.doMutect) {
-
-      val tumorFractionContamination:Float = 0.01f
-      val outPrefix = tumorName + "-vs-" + normalName
-      val rawMutations = outPrefix + ".call_stats.txt"
-      val rawVcf = outPrefix + ".vcf"
-      val rawCoverage = outPrefix + ".wig.txt"
-      print("MUTECT Tumor BAM is: " + tumorBam.getName)
-      add(mutect(tumorName, tumorBam, normalName, normalBam, tumorFractionContamination, rawMutations, rawVcf, rawCoverage))
-
-    }
-
-=======
->>>>>>> 123dcf21
+
   }
 
   /****************************************************************************
@@ -461,7 +444,7 @@
     this.input :+= inBAM
     this.output = outBAM
     this.metrics = metricsFile
-    this.memoryLimit = 16
+    this.memoryLimit = 4
     this.analysisName = outBAM + ".dedup"
     this.jobName = outBAM + ".dedup"
     this.assumeSorted = Some(true)
