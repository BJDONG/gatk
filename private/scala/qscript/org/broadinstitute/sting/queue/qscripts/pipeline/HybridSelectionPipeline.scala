/*
 * Copyright (c) 2012, The Broad Institute
 *
 * Permission is hereby granted, free of charge, to any person
 * obtaining a copy of this software and associated documentation
 * files (the "Software"), to deal in the Software without
 * restriction, including without limitation the rights to use,
 * copy, modify, merge, publish, distribute, sublicense, and/or sell
 * copies of the Software, and to permit persons to whom the
 * Software is furnished to do so, subject to the following
 * conditions:
 *
 * The above copyright notice and this permission notice shall be
 * included in all copies or substantial portions of the Software.
 * THE SOFTWARE IS PROVIDED "AS IS", WITHOUT WARRANTY OF ANY KIND,
 * EXPRESS OR IMPLIED, INCLUDING BUT NOT LIMITED TO THE WARRANTIES
 * OF MERCHANTABILITY, FITNESS FOR A PARTICULAR PURPOSE AND
 * NONINFRINGEMENT. IN NO EVENT SHALL THE AUTHORS OR COPYRIGHT
 * HOLDERS BE LIABLE FOR ANY CLAIM, DAMAGES OR OTHER LIABILITY,
 * WHETHER IN AN ACTION OF CONTRACT, TORT OR OTHERWISE, ARISING
 * FROM, OUT OF OR IN CONNECTION WITH THE SOFTWARE OR THE USE OR
 * OTHER DEALINGS IN THE SOFTWARE.
 */

import org.apache.commons.io.FilenameUtils
import org.broadinstitute.sting.pipeline.PicardAggregationUtils
import org.broadinstitute.sting.queue.extensions.gatk._
import org.broadinstitute.sting.queue.extensions.snpeff.SnpEff
import org.broadinstitute.sting.queue.function.ListWriterFunction
import org.broadinstitute.sting.queue.QScript
import collection.JavaConversions._

class HybridSelectionPipeline extends QScript {
  qscript =>

  private final val FILTER_VQSR = "VQSR"
  private final val FILTER_HARD = "HARD"

  @Input(doc="Tab separated squid projects and samples. Name must be <projectName>.tsv", shortName="tsv", exclusiveOf="bamList", required=false)
  var projectSampleTsv: File = _

  @Input(doc="BAM list files. Name must be <projectName>.bam.list", shortName="I", exclusiveOf="projectSampleTsv", required=false)
  var bamList: File = _

  @Input(doc="GATK or Picard intervals file.", shortName="L", exclusiveOf="projectSampleTsv", required=false)
  var intervals: File = _

  @Input(doc="Level of parallelism for UnifiedGenotyper. By default set to 20.", shortName="varScatter", required=false)
  var variantCallerScatterCount = 20

  @Argument(doc="Pipeline memory limit. By default set to 2g.", shortName="pipeMemory", required=false)
  var pipelineMemoryLimit = 2

  @Argument(doc="Variant filter type, " + FILTER_VQSR + " or " + FILTER_HARD + ". By default hard filters are used unless the bait set is whole_exome_agilent_1.", shortName="varFilter", required=false)
  var variantFilterType: String = _

  @Argument(doc="Memory limit for snpEff. By default set to 4g.", shortName="snpEffMemory", required=false)
  var snpEffMemory = 4

  @Argument(doc="Expand each target in input intervals by the specified number of bases. By default set to 50 bases.", shortName="expand", required=false)
  var expandIntervals = 50

  def script() {
    val exomeIntervals = new File("/seq/references/HybSelOligos/whole_exome_agilent_1.1_refseq_plus_3_boosters/whole_exome_agilent_1.1_refseq_plus_3_boosters.Homo_sapiens_assembly19.targets.interval_list")
    val resources = "/humgen/gsa-pipeline/resources/b37/v3/"
    val k1gExomesBam = resources + "1000_Genomes_Whole_Exome_50_Samples.bam"
    val k1gExomesSamples = resources + "1000_Genomes_Whole_Exome_50_Samples.samples"
    val k1gTrainingHighQuality = resources + "phase1.wgs.projectConsensus.v2b.recal.highQuality.vcf"
    val k1gTrainingTerrible = resources + "phase1.wgs.projectConsensus.v2b.recal.terrible.vcf"
    val omni = resources + "Omni25_sites_1525_samples.b37.vcf"
    val hapmap = resources + "hapmap_3.3.b37.sites.vcf"
    val dbsnp129 = resources + "dbsnp_132.b37.excluding_sites_after_129.vcf"
    val dbsnp132 = resources + "dbsnp_132.b37.vcf"

    var reference = resources + "human_g1k_v37.fasta"
    var useK1gExomes = false

    var projectName: String = null

    if (projectSampleTsv == null) {
      require(bamList != null && bamList.getName.endsWith(".bam.list"), "-I/--bamList must be specified as <projectName>.bam.list")
      require(intervals != null, "-L/--intervals must be specified")
      projectName = bamList.getName.stripSuffix(".bam.list")
    } else {
      projectName = FilenameUtils.getBaseName(projectSampleTsv)

      val picardSamples = PicardAggregationUtils.parseSamples(projectSampleTsv)
      val picardIntervals = PicardAggregationUtils.readAnalysisIntervals(picardSamples)

      val writeBamList = new ListWriterFunction
      writeBamList.inputFiles = PicardAggregationUtils.getSampleBams(picardSamples).toSeq
      writeBamList.listFile = projectName +".bam.list"
      writeBamList.jobOutputFile = writeBamList.listFile + ".out"
      add(writeBamList)

      // Use the Picard reference instead of the 1000 Genomes version
      reference = picardIntervals.getReference
      intervals = picardIntervals.getTargets
      bamList = writeBamList.listFile

      if (intervals == exomeIntervals && writeBamList.inputFiles.size < 50) {
        // Allow the HSPTest to explicitly use hard filters. Adding 50 other 1KG exomes increases test runtime.
        useK1gExomes = (variantFilterType == null || variantFilterType == FILTER_VQSR)
      }
    }

    qSettings.runName = projectName

    variantFilterType = {
      if (variantFilterType != null)
        variantFilterType.toUpperCase
      else if (intervals == exomeIntervals)
        FILTER_VQSR
      else
        FILTER_HARD
    }

    val flankIntervals = projectName + ".flanks.intervals"

    if (qscript.expandIntervals > 0) {
      val writeFlanks = new WriteFlankingIntervalsFunction
      writeFlanks.reference = reference
      writeFlanks.inputIntervals = intervals
      writeFlanks.flankSize = qscript.expandIntervals
      writeFlanks.outputIntervals = flankIntervals
      writeFlanks.jobOutputFile = writeFlanks.outputIntervals + ".out"
      add(writeFlanks)
    }

    trait CommandLineGATKArgs extends CommandLineGATK {
      this.reference_sequence = reference
      this.intervals = Seq(qscript.intervals)
      this.memoryLimit = pipelineMemoryLimit
    }

    trait ExpandedIntervals extends CommandLineGATK {
      if (qscript.expandIntervals > 0)
        this.intervals :+= flankIntervals
    }

    val call = new UnifiedGenotyper with CommandLineGATKArgs with ExpandedIntervals
    call.input_file = Seq(bamList)
    if (useK1gExomes)
      call.input_file :+= k1gExomesBam
    call.dbsnp = dbsnp132
    call.downsample_to_coverage = 600
    call.genotype_likelihoods_model = org.broadinstitute.sting.gatk.walkers.genotyper.GenotypeLikelihoodsCalculationModel.Model.BOTH
    call.out = projectName + ".unfiltered.vcf"
    call.jobOutputFile = call.out + ".out"
    call.scatterCount = qscript.variantCallerScatterCount
    add(call)

    val selectSNPs = new SelectVariants with CommandLineGATKArgs with ExpandedIntervals
    selectSNPs.selectType :+= org.broadinstitute.sting.utils.variantcontext.VariantContext.Type.SNP
    selectSNPs.variant = call.out
    selectSNPs.out = projectName + ".snps.unfiltered.vcf"
    selectSNPs.jobOutputFile = selectSNPs.out + ".out"
    add(selectSNPs)

    val selectIndels = new SelectVariants with CommandLineGATKArgs with ExpandedIntervals
    selectIndels.selectType :+= org.broadinstitute.sting.utils.variantcontext.VariantContext.Type.INDEL
    selectIndels.variant = call.out
    selectIndels.out = projectName + ".indels.unfiltered.vcf"
    selectIndels.jobOutputFile = selectIndels.out + ".out"
    add(selectIndels)

    val filteredSNPsVcf = variantFilterType match {
      case FILTER_VQSR =>
        val trancheLevels = Seq(
          "100.0", "99.9", "99.5", "99.3",
          "99.0", "98.9", "98.8",
          "98.5", "98.4", "98.3", "98.2", "98.1",
          "98.0", "97.9", "97.8",
          "97.5",
          "97.0",
          "95.0",
          "90.0")

        val buildSNPModel = new VariantRecalibrator with CommandLineGATKArgs with ExpandedIntervals
        buildSNPModel.input :+= selectSNPs.out
        buildSNPModel.resource :+= TaggedFile(hapmap, "training=true,truth=true,prior=15.0")
        buildSNPModel.resource :+= TaggedFile(omni, "training=true,truth=true,prior=12.0")
        buildSNPModel.resource :+= TaggedFile(k1gTrainingHighQuality, "training=true,prior=12.0")
        buildSNPModel.resource :+= TaggedFile(k1gTrainingTerrible, "bad=true,prior=2.0")
        buildSNPModel.resource :+= TaggedFile(dbsnp129, "known=true,prior=4.0")
        buildSNPModel.use_annotation = Seq("QD", "HaplotypeScore", "MQRankSum", "ReadPosRankSum", "MQ", "FS", "InbreedingCoeff")
        buildSNPModel.trustAllPolymorphic = true
        buildSNPModel.maxGaussians = 6
        buildSNPModel.stdThreshold = 14
        buildSNPModel.percentBadVariants = 0.03
        buildSNPModel.TStranche = trancheLevels
        buildSNPModel.tranches_file = projectName + ".snps.tranches"
        buildSNPModel.recal_file = projectName + ".snps.recal"
        buildSNPModel.jobOutputFile = buildSNPModel.recal_file + ".out"
        add(buildSNPModel)

        val applySNPModel = new ApplyRecalibration with CommandLineGATKArgs with ExpandedIntervals
        applySNPModel.input :+= selectSNPs.out
        applySNPModel.tranches_file = buildSNPModel.tranches_file
        applySNPModel.recal_file = buildSNPModel.recal_file
        applySNPModel.ts_filter_level = 98.5
        applySNPModel.out = projectName + ".snps.recalibrated.vcf"
        applySNPModel.jobOutputFile = applySNPModel.out + ".out"
        add(applySNPModel)

        applySNPModel.out

      case FILTER_HARD =>
        val filterSNPs = new VariantFiltration with CommandLineGATKArgs with ExpandedIntervals
        filterSNPs.variant = selectSNPs.out
        filterSNPs.filterName = Seq("SNP_QD", "SNP_MQ", "SNP_HaplotypeScore", "SNP_MQRankSum", "SNP_ReadPosRankSum", "SNP_FS")
        filterSNPs.filterExpression = Seq("QD<2.0", "MQ<40.0", "HaplotypeScore>13.0", "MQRankSum<-12.5", "ReadPosRankSum<-8.0", "FS>60.0")
        filterSNPs.out = projectName + ".snps.filtered.vcf"
        filterSNPs.jobOutputFile = filterSNPs.out + ".out"
        add(filterSNPs)

        filterSNPs.out

      case unknown =>
        throw new IllegalArgumentException("""If set the variantFilterType must be "%s" or "%s"""".format(FILTER_VQSR, FILTER_HARD))
    }

    val filterIndels = new VariantFiltration with CommandLineGATKArgs with ExpandedIntervals
    filterIndels.variant = selectIndels.out
    filterIndels.filterName = Seq("Indel_FS", "Indel_QD", "Indel_ReadPosRankSum", "Indel_InbreedingCoeff")
    filterIndels.filterExpression = Seq("FS>200.0", "QD<2.0", "ReadPosRankSum<-20.0", "InbreedingCoeff<-0.8")
    filterIndels.out = projectName + ".indels.filtered.vcf"
    filterIndels.jobOutputFile = filterIndels.out + ".out"
    add(filterIndels)

    val combineSNPsIndels = new CombineVariants with CommandLineGATKArgs with ExpandedIntervals
    combineSNPsIndels.variant :+= TaggedFile(filterIndels.out, "indels")
    combineSNPsIndels.variant :+= TaggedFile(filteredSNPsVcf, "snps")
    combineSNPsIndels.filteredrecordsmergetype = org.broadinstitute.sting.utils.variantcontext.VariantContextUtils.FilteredRecordMergeType.KEEP_IF_ANY_UNFILTERED
    combineSNPsIndels.assumeIdenticalSamples = true
    combineSNPsIndels.out = projectName + ".unannotated.vcf"
    combineSNPsIndels.jobOutputFile = combineSNPsIndels.out + ".out"
    add(combineSNPsIndels)

    val snpsIndelsVcf =
      if (!useK1gExomes) {
        combineSNPsIndels.out
      } else {
        val removeK1gSamples = new SelectVariants with CommandLineGATKArgs with ExpandedIntervals
        removeK1gSamples.variant = combineSNPsIndels.out
        removeK1gSamples.exclude_sample_file :+= k1gExomesSamples
        removeK1gSamples.excludeNonVariants = true
        removeK1gSamples.out = projectName + ".selected.vcf"
        removeK1gSamples.jobOutputFile = removeK1gSamples.out + ".out"
        add(removeK1gSamples)

        removeK1gSamples.out
      }

    val snpEff = new SnpEff
    snpEff.inVcf = snpsIndelsVcf
    snpEff.config = "/humgen/gsa-pipeline/resources/snpEff/v2_0_5/snpEff.config"
    snpEff.genomeVersion = "GRCh37.64"
    snpEff.outVcf = projectName + ".snpeff.vcf"
    snpEff.jobOutputFile = snpEff.outVcf + ".out"
    snpEff.memoryLimit = snpEffMemory
    add(snpEff)

    val annotate = new VariantAnnotator with CommandLineGATKArgs with ExpandedIntervals
    annotate.variant = snpsIndelsVcf
    annotate.snpEffFile = snpEff.outVcf
    annotate.annotation :+= "SnpEff"
    annotate.out = projectName + ".vcf"
    annotate.jobOutputFile = annotate.out + ".out"
    add(annotate)

<<<<<<< HEAD
    for (strats <- Seq(
      Seq("AlleleCount"),
      Seq("Sample","FunctionalClass")
=======
    for (strats <- List(
      List("AlleleCount"),
      List("Sample")
>>>>>>> 52dd7ea0
    )) {
      def newStratsEval(suffix: String): VariantEval = {
        val eval = new VariantEval with CommandLineGATKArgs
        eval.eval :+= annotate.out
        eval.dbsnp = dbsnp129
        eval.doNotUseAllStandardModules = true
        eval.evalModule = Seq("TiTvVariantEvaluator", "CountVariants", "CompOverlap")
        eval.doNotUseAllStandardStratifications = true
<<<<<<< HEAD
        eval.stratificationModule = Seq("EvalRod", "CompRod", "Novelty") ++ strats
=======
        eval.stratificationModule = List("EvalRod", "CompRod", "Novelty", "FunctionalClass") ++ strats
>>>>>>> 52dd7ea0
        eval.out = projectName + strats.map(_.toLowerCase).mkString(".by_", "_", "") + suffix
        eval.jobOutputFile = eval.out + ".out"
        eval
      }

      val targetEval = newStratsEval(".eval")
      add(targetEval)

      if (qscript.expandIntervals > 0) {
        val flanksEval = newStratsEval(".flanks.eval")
        flanksEval.intervals = Seq(flankIntervals)
        add(flanksEval)
      }
    }
  }
}<|MERGE_RESOLUTION|>--- conflicted
+++ resolved
@@ -269,15 +269,9 @@
     annotate.jobOutputFile = annotate.out + ".out"
     add(annotate)
 
-<<<<<<< HEAD
     for (strats <- Seq(
       Seq("AlleleCount"),
-      Seq("Sample","FunctionalClass")
-=======
-    for (strats <- List(
-      List("AlleleCount"),
-      List("Sample")
->>>>>>> 52dd7ea0
+      Seq("Sample")
     )) {
       def newStratsEval(suffix: String): VariantEval = {
         val eval = new VariantEval with CommandLineGATKArgs
@@ -286,11 +280,7 @@
         eval.doNotUseAllStandardModules = true
         eval.evalModule = Seq("TiTvVariantEvaluator", "CountVariants", "CompOverlap")
         eval.doNotUseAllStandardStratifications = true
-<<<<<<< HEAD
-        eval.stratificationModule = Seq("EvalRod", "CompRod", "Novelty") ++ strats
-=======
-        eval.stratificationModule = List("EvalRod", "CompRod", "Novelty", "FunctionalClass") ++ strats
->>>>>>> 52dd7ea0
+        eval.stratificationModule = Seq("EvalRod", "CompRod", "Novelty", "FunctionalClass") ++ strats
         eval.out = projectName + strats.map(_.toLowerCase).mkString(".by_", "_", "") + suffix
         eval.jobOutputFile = eval.out + ".out"
         eval
