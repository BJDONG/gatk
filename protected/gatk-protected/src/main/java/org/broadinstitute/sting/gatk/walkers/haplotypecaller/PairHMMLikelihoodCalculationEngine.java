/*
*  By downloading the PROGRAM you agree to the following terms of use:
*  
*  BROAD INSTITUTE - SOFTWARE LICENSE AGREEMENT - FOR ACADEMIC NON-COMMERCIAL RESEARCH PURPOSES ONLY
*  
*  This Agreement is made between the Broad Institute, Inc. with a principal address at 7 Cambridge Center, Cambridge, MA 02142 (BROAD) and the LICENSEE and is effective at the date the downloading is completed (EFFECTIVE DATE).
*  
*  WHEREAS, LICENSEE desires to license the PROGRAM, as defined hereinafter, and BROAD wishes to have this PROGRAM utilized in the public interest, subject only to the royalty-free, nonexclusive, nontransferable license rights of the United States Government pursuant to 48 CFR 52.227-14; and
*  WHEREAS, LICENSEE desires to license the PROGRAM and BROAD desires to grant a license on the following terms and conditions.
*  NOW, THEREFORE, in consideration of the promises and covenants made herein, the parties hereto agree as follows:
*  
*  1. DEFINITIONS
*  1.1 PROGRAM shall mean copyright in the object code and source code known as GATK2 and related documentation, if any, as they exist on the EFFECTIVE DATE and can be downloaded from http://www.broadinstitute/GATK on the EFFECTIVE DATE.
*  
*  2. LICENSE
*  2.1   Grant. Subject to the terms of this Agreement, BROAD hereby grants to LICENSEE, solely for academic non-commercial research purposes, a non-exclusive, non-transferable license to: (a) download, execute and display the PROGRAM and (b) create bug fixes and modify the PROGRAM. 
*  The LICENSEE may apply the PROGRAM in a pipeline to data owned by users other than the LICENSEE and provide these users the results of the PROGRAM provided LICENSEE does so for academic non-commercial purposes only.  For clarification purposes, academic sponsored research is not a commercial use under the terms of this Agreement.
*  2.2  No Sublicensing or Additional Rights. LICENSEE shall not sublicense or distribute the PROGRAM, in whole or in part, without prior written permission from BROAD.  LICENSEE shall ensure that all of its users agree to the terms of this Agreement.  LICENSEE further agrees that it shall not put the PROGRAM on a network, server, or other similar technology that may be accessed by anyone other than the LICENSEE and its employees and users who have agreed to the terms of this agreement.
*  2.3  License Limitations. Nothing in this Agreement shall be construed to confer any rights upon LICENSEE by implication, estoppel, or otherwise to any computer software, trademark, intellectual property, or patent rights of BROAD, or of any other entity, except as expressly granted herein. LICENSEE agrees that the PROGRAM, in whole or part, shall not be used for any commercial purpose, including without limitation, as the basis of a commercial software or hardware product or to provide services. LICENSEE further agrees that the PROGRAM shall not be copied or otherwise adapted in order to circumvent the need for obtaining a license for use of the PROGRAM.  
*  
*  3. OWNERSHIP OF INTELLECTUAL PROPERTY 
*  LICENSEE acknowledges that title to the PROGRAM shall remain with BROAD. The PROGRAM is marked with the following BROAD copyright notice and notice of attribution to contributors. LICENSEE shall retain such notice on all copies.  LICENSEE agrees to include appropriate attribution if any results obtained from use of the PROGRAM are included in any publication.
*  Copyright 2012 Broad Institute, Inc.
*  Notice of attribution:  The GATK2 program was made available through the generosity of Medical and Population Genetics program at the Broad Institute, Inc.
*  LICENSEE shall not use any trademark or trade name of BROAD, or any variation, adaptation, or abbreviation, of such marks or trade names, or any names of officers, faculty, students, employees, or agents of BROAD except as states above for attribution purposes.
*  
*  4. INDEMNIFICATION
*  LICENSEE shall indemnify, defend, and hold harmless BROAD, and their respective officers, faculty, students, employees, associated investigators and agents, and their respective successors, heirs and assigns, (Indemnitees), against any liability, damage, loss, or expense (including reasonable attorneys fees and expenses) incurred by or imposed upon any of the Indemnitees in connection with any claims, suits, actions, demands or judgments arising out of any theory of liability (including, without limitation, actions in the form of tort, warranty, or strict liability and regardless of whether such action has any factual basis) pursuant to any right or license granted under this Agreement.
*  
*  5. NO REPRESENTATIONS OR WARRANTIES
*  THE PROGRAM IS DELIVERED AS IS.  BROAD MAKES NO REPRESENTATIONS OR WARRANTIES OF ANY KIND CONCERNING THE PROGRAM OR THE COPYRIGHT, EXPRESS OR IMPLIED, INCLUDING, WITHOUT LIMITATION, WARRANTIES OF MERCHANTABILITY, FITNESS FOR A PARTICULAR PURPOSE, NONINFRINGEMENT, OR THE ABSENCE OF LATENT OR OTHER DEFECTS, WHETHER OR NOT DISCOVERABLE. BROAD EXTENDS NO WARRANTIES OF ANY KIND AS TO PROGRAM CONFORMITY WITH WHATEVER USER MANUALS OR OTHER LITERATURE MAY BE ISSUED FROM TIME TO TIME.
*  IN NO EVENT SHALL BROAD OR ITS RESPECTIVE DIRECTORS, OFFICERS, EMPLOYEES, AFFILIATED INVESTIGATORS AND AFFILIATES BE LIABLE FOR INCIDENTAL OR CONSEQUENTIAL DAMAGES OF ANY KIND, INCLUDING, WITHOUT LIMITATION, ECONOMIC DAMAGES OR INJURY TO PROPERTY AND LOST PROFITS, REGARDLESS OF WHETHER BROAD SHALL BE ADVISED, SHALL HAVE OTHER REASON TO KNOW, OR IN FACT SHALL KNOW OF THE POSSIBILITY OF THE FOREGOING.
*  
*  6. ASSIGNMENT
*  This Agreement is personal to LICENSEE and any rights or obligations assigned by LICENSEE without the prior written consent of BROAD shall be null and void.
*  
*  7. MISCELLANEOUS
*  7.1 Export Control. LICENSEE gives assurance that it will comply with all United States export control laws and regulations controlling the export of the PROGRAM, including, without limitation, all Export Administration Regulations of the United States Department of Commerce. Among other things, these laws and regulations prohibit, or require a license for, the export of certain types of software to specified countries.
*  7.2 Termination. LICENSEE shall have the right to terminate this Agreement for any reason upon prior written notice to BROAD. If LICENSEE breaches any provision hereunder, and fails to cure such breach within thirty (30) days, BROAD may terminate this Agreement immediately. Upon termination, LICENSEE shall provide BROAD with written assurance that the original and all copies of the PROGRAM have been destroyed, except that, upon prior written authorization from BROAD, LICENSEE may retain a copy for archive purposes.
*  7.3 Survival. The following provisions shall survive the expiration or termination of this Agreement: Articles 1, 3, 4, 5 and Sections 2.2, 2.3, 7.3, and 7.4.
*  7.4 Notice. Any notices under this Agreement shall be in writing, shall specifically refer to this Agreement, and shall be sent by hand, recognized national overnight courier, confirmed facsimile transmission, confirmed electronic mail, or registered or certified mail, postage prepaid, return receipt requested.  All notices under this Agreement shall be deemed effective upon receipt. 
*  7.5 Amendment and Waiver; Entire Agreement. This Agreement may be amended, supplemented, or otherwise modified only by means of a written instrument signed by all parties. Any waiver of any rights or failure to act in a specific instance shall relate only to such instance and shall not be construed as an agreement to waive any rights or fail to act in any other instance, whether or not similar. This Agreement constitutes the entire agreement among the parties with respect to its subject matter and supersedes prior agreements or understandings between the parties relating to its subject matter. 
*  7.6 Binding Effect; Headings. This Agreement shall be binding upon and inure to the benefit of the parties and their respective permitted successors and assigns. All headings are for convenience only and shall not affect the meaning of any provision of this Agreement.
*  7.7 Governing Law. This Agreement shall be construed, governed, interpreted and applied in accordance with the internal laws of the Commonwealth of Massachusetts, U.S.A., without regard to conflict of laws principles.
*/

package org.broadinstitute.sting.gatk.walkers.haplotypecaller;

import com.google.java.contract.Ensures;
import com.google.java.contract.Requires;
import net.sf.samtools.SAMUtils;
import org.apache.log4j.Logger;
import org.broadinstitute.sting.utils.MathUtils;
import org.broadinstitute.sting.utils.QualityUtils;
import org.broadinstitute.sting.utils.exceptions.UserException;
import org.broadinstitute.sting.utils.genotyper.PerReadAlleleLikelihoodMap;
import org.broadinstitute.sting.utils.haplotype.Haplotype;
import org.broadinstitute.sting.utils.pairhmm.*;
import org.broadinstitute.sting.utils.recalibration.covariates.RepeatCovariate;
import org.broadinstitute.sting.utils.recalibration.covariates.RepeatLengthCovariate;
import org.broadinstitute.sting.utils.sam.GATKSAMRecord;
import org.broadinstitute.variant.variantcontext.*;

import java.io.File;
import java.io.FileNotFoundException;
import java.io.FileOutputStream;
import java.io.PrintStream;
import java.util.*;

public class PairHMMLikelihoodCalculationEngine implements LikelihoodCalculationEngine {
    private final static Logger logger = Logger.getLogger(PairHMMLikelihoodCalculationEngine.class);

    public static final byte BASE_QUALITY_SCORE_THRESHOLD = (byte) 18; // Base quals less than this value are squashed down to min possible qual

    private final byte constantGCP;
    private final double log10globalReadMismappingRate;
    private final boolean DEBUG;

    private final PairHMM.HMM_IMPLEMENTATION hmmType;
    private final boolean noFpga;

    private final ThreadLocal<PairHMM> pairHMMThreadLocal = new ThreadLocal<PairHMM>() {
        @Override
<<<<<<< HEAD
        protected PairHMM initialValue() {
            switch (hmmType) {
                case EXACT: return new Log10PairHMM(true);
                case ORIGINAL: return new Log10PairHMM(false);
                case LOGLESS_CACHING:
                    if (noFpga || !CnyPairHMM.isAvailable())
                        return new LoglessPairHMM();
                    else
                        return new CnyPairHMM();
                case VECTOR_LOGLESS_CACHING:
                    try
                    {
                        return new VectorLoglessPairHMM();
                    }
                    catch(UnsatisfiedLinkError ule)
                    {
                        logger.warn("Failed to load native library for VectorLoglessPairHMM - using Java implementation of LOGLESS_CACHING");
                        return new LoglessPairHMM();
                    }
                case DEBUG_VECTOR_LOGLESS_CACHING:
                    return new DebugJNILoglessPairHMM(PairHMM.HMM_IMPLEMENTATION.VECTOR_LOGLESS_CACHING);
                case ARRAY_LOGLESS:
                    if (noFpga || !CnyPairHMM.isAvailable())
                        return new ArrayLoglessPairHMM();
                    else
                        return new CnyPairHMM();
                default:
                    throw new UserException.BadArgumentValue("pairHMM", "Specified pairHMM implementation is unrecognized or incompatible with the HaplotypeCaller. Acceptable options are ORIGINAL, EXACT, CACHING, LOGLESS_CACHING, and ARRAY_LOGLESS.");
=======
            protected PairHMM initialValue() {
                switch (hmmType) {
                    case EXACT: return new Log10PairHMM(true);
                    case ORIGINAL: return new Log10PairHMM(false);
                    case LOGLESS_CACHING:
                                   if (noFpga || !CnyPairHMM.isAvailable())
                                       return new LoglessPairHMM();
                                   else
                                       return new CnyPairHMM();
                    case VECTOR_LOGLESS_CACHING:
                                   try
                                   {
                                       return new VectorLoglessPairHMM();
                                   }
                                   catch(UnsatisfiedLinkError ule)
                                   {
                                       logger.warn("Failed to load native library for VectorLoglessPairHMM - using Java implementation of LOGLESS_CACHING");
                                       return new LoglessPairHMM();
                                   }
                    case DEBUG_VECTOR_LOGLESS_CACHING:
                                   return new DebugJNILoglessPairHMM(PairHMM.HMM_IMPLEMENTATION.VECTOR_LOGLESS_CACHING);
                    case ARRAY_LOGLESS:
                                   if (noFpga || !CnyPairHMM.isAvailable())
                                       return new ArrayLoglessPairHMM();
                                   else
                                       return new CnyPairHMM();
                    default:
                                   throw new UserException.BadArgumentValue("pairHMM", "Specified pairHMM implementation is unrecognized or incompatible with the HaplotypeCaller. Acceptable options are ORIGINAL, EXACT, CACHING, LOGLESS_CACHING, and ARRAY_LOGLESS.");
                }
>>>>>>> 811b0872
            }
    };
//    Attempted to do as below, to avoid calling pairHMMThreadLocal.get() later on, but it resulted in a NullPointerException
//    private final PairHMM pairHMM = pairHMMThreadLocal.get();

    private final static boolean WRITE_LIKELIHOODS_TO_FILE = false;
    private final static String LIKELIHOODS_FILENAME = "likelihoods.txt";
    private final PrintStream likelihoodsStream;

    public enum PCR_ERROR_MODEL {
        /** no specialized PCR error model will be applied; if base insertion/deletion qualities are present they will be used */
        NONE,
        /** a more aggressive model will be applied that sacrifices true positives in order to remove more false positives */
        AGGRESSIVE,
        /** a less aggressive model will be applied that tries to maintain a high true positive rate at the expense of allowing more false positives */
        CONSERVATIVE
    }

    private final PCR_ERROR_MODEL pcrErrorModel;

    /**
     * The expected rate of random sequencing errors for a read originating from its true haplotype.
     *
     * For example, if this is 0.01, then we'd expect 1 error per 100 bp.
     */
    private final static double EXPECTED_ERROR_RATE_PER_BASE = 0.02;

    /**
     * Create a new PairHMMLikelihoodCalculationEngine using provided parameters and hmm to do its calculations
     *
     * @param constantGCP the gap continuation penalty to use with the PairHMM
     * @param debug should we emit debugging information during the calculation?
     * @param hmmType the type of the HMM to use
     * @param log10globalReadMismappingRate the global mismapping probability, in log10(prob) units.  A value of
     *                                      -3 means that the chance that a read doesn't actually belong at this
     *                                      location in the genome is 1 in 1000.  The effect of this parameter is
     *                                      to cap the maximum likelihood difference between the reference haplotype
     *                                      and the best alternative haplotype by -3 log units.  So if the best
     *                                      haplotype is at -10 and this parameter has a value of -3 then even if the
     *                                      reference haplotype gets a score of -100 from the pairhmm it will be
     *                                      assigned a likelihood of -13.
     * @param noFpga disable FPGA acceleration
     */
    public PairHMMLikelihoodCalculationEngine( final byte constantGCP, final boolean debug, final PairHMM.HMM_IMPLEMENTATION hmmType, final double log10globalReadMismappingRate, final boolean noFpga, final PCR_ERROR_MODEL pcrErrorModel ) {
        this.hmmType = hmmType;
        this.constantGCP = constantGCP;
        this.DEBUG = debug;
        this.log10globalReadMismappingRate = log10globalReadMismappingRate;
        this.noFpga = noFpga;
        this.pcrErrorModel = pcrErrorModel;

        initializePCRErrorModel();

        if ( WRITE_LIKELIHOODS_TO_FILE ) {
            try {
                likelihoodsStream = new PrintStream(new FileOutputStream(new File(LIKELIHOODS_FILENAME)));
            } catch ( FileNotFoundException e ) {
                throw new RuntimeException(e);
            }
        } else {
            likelihoodsStream = null;
        }
    }

    @Override
    public void close() {
        if ( likelihoodsStream != null ) likelihoodsStream.close();
        pairHMMThreadLocal.get().close();
    }


    private void writeDebugLikelihoods(final GATKSAMRecord processedRead, final Haplotype haplotype, final double log10l){
        if ( WRITE_LIKELIHOODS_TO_FILE ) {
            likelihoodsStream.printf("%s %s %s %s %s %s %f%n",
                    haplotype.getBaseString(),
                    new String(processedRead.getReadBases() ),
                    SAMUtils.phredToFastq(processedRead.getBaseQualities() ),
                    SAMUtils.phredToFastq(processedRead.getBaseInsertionQualities() ),
                    SAMUtils.phredToFastq(processedRead.getBaseDeletionQualities() ),
                    SAMUtils.phredToFastq(constantGCP),
                    log10l);
        }
    }

    private Map<Allele, Haplotype> createAlleleMap(List<Haplotype> haplotypes){
        final int numHaplotypes = haplotypes.size();
        final Map<Allele, Haplotype> alleleMap = new LinkedHashMap<>(numHaplotypes);
        for ( final Haplotype haplotype : haplotypes ) {
            final Allele allele = Allele.create(haplotype, true);
            alleleMap.put(allele, haplotype);
        }
        return alleleMap;
    }

    private Map<GATKSAMRecord, byte[]> fillGCPArrays(List<GATKSAMRecord> reads){
        final Map<GATKSAMRecord, byte []> GCPArrayMap = new LinkedHashMap<>();
        for (GATKSAMRecord read: reads){
            byte [] GCPArray = new byte[read.getReadBases().length];
            Arrays.fill( GCPArray, constantGCP ); // Is there a way to derive empirical estimates for this from the data?
            GCPArrayMap.put(read, GCPArray);
        }
        return GCPArrayMap;
    }

    private void capMinimumReadQualities(GATKSAMRecord read, byte[] readQuals, byte[] readInsQuals, byte[] readDelQuals) {
        for( int kkk = 0; kkk < readQuals.length; kkk++ ) {
            readQuals[kkk] = (byte) Math.min( 0xff & readQuals[kkk], read.getMappingQuality()); // cap base quality by mapping quality, as in UG
            readQuals[kkk] = ( readQuals[kkk] < BASE_QUALITY_SCORE_THRESHOLD ? QualityUtils.MIN_USABLE_Q_SCORE : readQuals[kkk] );
            readInsQuals[kkk] = ( readInsQuals[kkk] < QualityUtils.MIN_USABLE_Q_SCORE ? QualityUtils.MIN_USABLE_Q_SCORE : readInsQuals[kkk] );
            readDelQuals[kkk] = ( readDelQuals[kkk] < QualityUtils.MIN_USABLE_Q_SCORE ? QualityUtils.MIN_USABLE_Q_SCORE : readDelQuals[kkk] );
        }
    }

    /**
     * Pre-processing of the reads to be evaluated at the current location from the current sample.
     * We apply the PCR Error Model, and cap the minimum base, insertion, and deletion qualities of each read.
     * Modified copies of reads are packed into a new list, while original reads are retained for downstream use
     *
     * @param reads The original list of unmodified reads
     * @return processedReads. A new list of reads, in the same order, whose qualities have been altered by PCR error model and minimal quality thresholding
     */
    private List<GATKSAMRecord> modifyReadQualities(final List<GATKSAMRecord> reads) {
        List<GATKSAMRecord> processedReads = new LinkedList<>();
        for ( GATKSAMRecord read : reads ) {

            final byte[] readBases = read.getReadBases();

            // NOTE -- must clone anything that gets modified here so we don't screw up future uses of the read
            final byte[] readQuals = read.getBaseQualities().clone();
            final byte[] readInsQuals = read.getBaseInsertionQualities().clone();
            final byte[] readDelQuals = read.getBaseDeletionQualities().clone();

            applyPCRErrorModel(readBases, readInsQuals, readDelQuals);
            capMinimumReadQualities(read, readQuals, readInsQuals, readDelQuals);

            // Create a new copy of the read and sets its base qualities to the modified versions.
            // Pack this into a new list for return
            final GATKSAMRecord processedRead = GATKSAMRecord.createQualityModifiedRead(read, readBases, readQuals, readInsQuals, readDelQuals);
            processedReads.add(processedRead);
        }
        return processedReads;
    }

    /**
     * Post-processing of the read/allele likelihoods.
     *
     * We send quality-capped reads to the pairHMM for evaluation, and it returns a map containing these capped reads.
     * We wish to return a map containing the original, unmodified reads.
     *
     * At the same time, we want to effectively set a lower cap on the reference score, based on the global mis-mapping rate.
     * This protects us from the case where the assembly has produced haplotypes
     * that are very divergent from reference, but are supported by only one read.  In effect
     * we capping how badly scoring the reference can be for any read by the chance that the read
     * itself just doesn't belong here
     *
     * @param perReadAlleleLikelihoodMap the original map returned by the PairHMM. Contains the processed reads, the haplotype Alleles, and their log10ls
     * @param reads Our original, unmodified reads
     * @param processedReads Reads whose minimum base,insertion,deletion qualities have been capped; these were actually used to derive log10ls
     * @param alleleHaplotypeMap The map associating the Allele and Haplotype versions of each haplotype
     *
     * @return processedReadAlleleLikelihoodMap; a new PRALM containing the original reads, and their haplotype log10ls including capped reference log10ls
     */
    private PerReadAlleleLikelihoodMap capReferenceHaplotypeLikelihoods(PerReadAlleleLikelihoodMap perReadAlleleLikelihoodMap, List<GATKSAMRecord> reads, List<GATKSAMRecord> processedReads, Map<Allele, Haplotype> alleleHaplotypeMap){

        // a new read/allele map, to contain the uncapped reads, haplotypes, and potentially the capped reference log10ls
        final PerReadAlleleLikelihoodMap processedReadAlleleLikelihoodMap = new PerReadAlleleLikelihoodMap();

        Allele refAllele = null;
        final int numReads = reads.size();
        for (int readIndex = 0; readIndex < numReads; readIndex++) {

            // Get the original and quality-modified read from their respective lists
            // Note that this requires both lists to have reads in the same order
            final GATKSAMRecord originalRead = reads.get(readIndex);
            final GATKSAMRecord processedRead = processedReads.get(readIndex);

            // keep track of the reference likelihood and the best non-ref likelihood
            double refLog10l = Double.NEGATIVE_INFINITY;
            double bestNonReflog10L = Double.NEGATIVE_INFINITY;

            for ( Allele allele : alleleHaplotypeMap.keySet() ) {
                final double log10l = perReadAlleleLikelihoodMap.getLikelihoodAssociatedWithReadAndAllele(processedRead, allele);
                final Haplotype haplotype = alleleHaplotypeMap.get(allele);
                if ( haplotype.isNonReference() )
                    bestNonReflog10L = Math.max(bestNonReflog10L, log10l);
                else {
                    refAllele = allele;
                    refLog10l = log10l;
                }
                writeDebugLikelihoods(processedRead, haplotype, log10l);

                // add the ORIGINAL (non-capped) read to the final map, along with the current haplotype and associated log10l
                processedReadAlleleLikelihoodMap.add(originalRead, allele, log10l);
            }

            // ensure that the reference haplotype is no worse than the best non-ref haplotype minus the global
            // mismapping rate.  This protects us from the case where the assembly has produced haplotypes
            // that are very divergent from reference, but are supported by only one read.  In effect
            // we capping how badly scoring the reference can be for any read by the chance that the read
            // itself just doesn't belong here
            final double worstRefLog10Allowed = bestNonReflog10L + log10globalReadMismappingRate;
            if ( refLog10l < (worstRefLog10Allowed) ) {
                processedReadAlleleLikelihoodMap.add(originalRead, refAllele, worstRefLog10Allowed);
            }
        }
        return processedReadAlleleLikelihoodMap;
    }

    /**
     * Initialize our pairHMM with parameters appropriate to the haplotypes and reads we're going to evaluate
     *
     * After calling this routine the PairHMM will be configured to best evaluate all reads in the samples
     * against the set of haplotypes
     *
     * @param haplotypes a non-null list of haplotypes
     * @param perSampleReadList a mapping from sample -> reads
     */
    private void initializePairHMM(final List<Haplotype> haplotypes, final Map<String, List<GATKSAMRecord>> perSampleReadList) {
        int X_METRIC_LENGTH = 0;
        for( final Map.Entry<String, List<GATKSAMRecord>> sample : perSampleReadList.entrySet() ) {
            for( final GATKSAMRecord read : sample.getValue() ) {
                final int readLength = read.getReadLength();
                if( readLength > X_METRIC_LENGTH ) { X_METRIC_LENGTH = readLength; }
            }
        }
        int Y_METRIC_LENGTH = 0;
        for( final Haplotype h : haplotypes ) {
            final int haplotypeLength = h.getBases().length;
            if( haplotypeLength > Y_METRIC_LENGTH ) { Y_METRIC_LENGTH = haplotypeLength; }
        }

        // initialize arrays to hold the probabilities of being in the match, insertion and deletion cases
        pairHMMThreadLocal.get().initialize(haplotypes, perSampleReadList, X_METRIC_LENGTH, Y_METRIC_LENGTH);
    }

    private void finalizePairHMM()
    {
        pairHMMThreadLocal.get().finalizeRegion();
    }


    @Override
    public Map<String, PerReadAlleleLikelihoodMap> computeReadLikelihoods( final AssemblyResultSet assemblyResultSet, final Map<String, List<GATKSAMRecord>> perSampleReadList ) {

        final List<Haplotype> haplotypes = assemblyResultSet.getHaplotypeList();
        // configure the HMM
        initializePairHMM(haplotypes, perSampleReadList);

        // Add likelihoods for each sample's reads to our stratifiedReadMap
        final Map<String, PerReadAlleleLikelihoodMap> stratifiedReadMap = new LinkedHashMap<>();
        for( final Map.Entry<String, List<GATKSAMRecord>> sampleEntry : perSampleReadList.entrySet() ) {
            // evaluate the likelihood of the reads given those haplotypes
            final PerReadAlleleLikelihoodMap map = computeReadLikelihoods(haplotypes, sampleEntry.getValue());

            map.filterPoorlyModelledReads(EXPECTED_ERROR_RATE_PER_BASE);
            stratifiedReadMap.put(sampleEntry.getKey(), map);
        }
<<<<<<< HEAD
=======
        
>>>>>>> 811b0872
        //Used mostly by the JNI implementation(s) to free arrays
        finalizePairHMM();

        return stratifiedReadMap;
    }


    public Map<String, PerReadAlleleLikelihoodMap> computeReadLikelihoods( final List<Haplotype> haplotypes, final Map<String, List<GATKSAMRecord>> perSampleReadList ) {

        // Add likelihoods for each sample's reads to our stratifiedReadMap
        final Map<String, PerReadAlleleLikelihoodMap> stratifiedReadMap = new LinkedHashMap<>();
        for( final Map.Entry<String, List<GATKSAMRecord>> sampleEntry : perSampleReadList.entrySet() ) {
            // evaluate the likelihood of the reads given those haplotypes
            final PerReadAlleleLikelihoodMap map = computeReadLikelihoods(haplotypes, sampleEntry.getValue());

            map.filterPoorlyModelledReads(EXPECTED_ERROR_RATE_PER_BASE);
            stratifiedReadMap.put(sampleEntry.getKey(), map);
        }

        return stratifiedReadMap;
    }

    private PerReadAlleleLikelihoodMap computeReadLikelihoods( final List<Haplotype> haplotypes, final List<GATKSAMRecord> reads) {

        // Modify the read qualities by applying the PCR error model and capping the minimum base,insertion,deletion qualities
        List<GATKSAMRecord> processedReads = modifyReadQualities(reads);

        // Get alleles corresponding to our haplotypees
        Map<Allele, Haplotype> alleleHaplotypeMap = createAlleleMap(haplotypes);

        // Get an array containing the constantGCP for each read in our modified read list
        Map<GATKSAMRecord,byte[]> GCPArrayMap = fillGCPArrays(processedReads);

        // Run the PairHMM to calculate the log10 likelihood of each (processed) reads' arising from each haplotype
        PerReadAlleleLikelihoodMap perReadAlleleLikelihoodMap = pairHMMThreadLocal.get().computeLikelihoods(processedReads, alleleHaplotypeMap, GCPArrayMap);

        // Generate a new map containing the original, unmodified reads, and with minimal reference haplotype log10ls determined from the global mis-mapping rate

        return capReferenceHaplotypeLikelihoods(perReadAlleleLikelihoodMap, reads, processedReads, alleleHaplotypeMap);
    }

    @Requires({"alleleOrdering.size() > 0"})
    @Ensures({"result.length == result[0].length", "result.length == alleleOrdering.size()"})
    public static double[][] computeDiploidHaplotypeLikelihoods( final String sample,
                                                                 final Map<String, PerReadAlleleLikelihoodMap> stratifiedReadMap,
                                                                 final List<Allele> alleleOrdering,
                                                                 final boolean normalize ) {
        return computeDiploidHaplotypeLikelihoods(Collections.singleton(sample), stratifiedReadMap, alleleOrdering, normalize);
    }

    @Requires({"alleleOrdering.size() > 0"})
    @Ensures({"result.length == result[0].length", "result.length == alleleOrdering.size()"})
    public static double[][] computeDiploidHaplotypeLikelihoods( final Set<String> samples,
                                                                 final Map<String, PerReadAlleleLikelihoodMap> stratifiedReadMap,
                                                                 final List<Allele> alleleOrdering,
                                                                 final boolean normalize) {

        final int numHaplotypes = alleleOrdering.size();
        final double[][] haplotypeLikelihoodMatrix = new double[numHaplotypes][numHaplotypes];
        for( int iii = 0; iii < numHaplotypes; iii++ ) {
            Arrays.fill(haplotypeLikelihoodMatrix[iii], Double.NEGATIVE_INFINITY);
        }

        // compute the diploid haplotype likelihoods
        for( int iii = 0; iii < numHaplotypes; iii++ ) {
            final Allele iii_allele = alleleOrdering.get(iii);
            for( int jjj = 0; jjj <= iii; jjj++ ) {
                final Allele jjj_allele = alleleOrdering.get(jjj);
                double haplotypeLikelihood = 0.0;
                for( final String sample : samples ) {
                    for( final Map.Entry<GATKSAMRecord, Map<Allele,Double>> entry : stratifiedReadMap.get(sample).getLikelihoodReadMap().entrySet() ) {
                        // Compute log10(10^x1/2 + 10^x2/2) = log10(10^x1+10^x2)-log10(2)
                        // First term is approximated by Jacobian log with table lookup.
                        haplotypeLikelihood += ( MathUtils.approximateLog10SumLog10(entry.getValue().get(iii_allele), entry.getValue().get(jjj_allele)) + MathUtils.LOG_ONE_HALF );
                    }
                }
                haplotypeLikelihoodMatrix[iii][jjj] = haplotypeLikelihood;
            }
        }

        // normalize the diploid likelihoods matrix
        return normalize ? normalizeDiploidLikelihoodMatrixFromLog10( haplotypeLikelihoodMatrix ) : haplotypeLikelihoodMatrix;
    }

    @Requires({"likelihoodMatrix.length == likelihoodMatrix[0].length"})
    @Ensures({"result.length == result[0].length", "result.length == likelihoodMatrix.length"})
    protected static double[][] normalizeDiploidLikelihoodMatrixFromLog10( final double[][] likelihoodMatrix ) {
        final int numHaplotypes = likelihoodMatrix.length;
        double[] genotypeLikelihoods = new double[numHaplotypes*(numHaplotypes+1)/2];
        int index = 0;
        for( int iii = 0; iii < numHaplotypes; iii++ ) {
            for( int jjj = 0; jjj <= iii; jjj++ ){
                genotypeLikelihoods[index++] = likelihoodMatrix[iii][jjj];
            }
        }
        genotypeLikelihoods = MathUtils.normalizeFromLog10(genotypeLikelihoods, false, true);
        index = 0;
        for( int iii = 0; iii < numHaplotypes; iii++ ) {
            for( int jjj = 0; jjj <= iii; jjj++ ){
                likelihoodMatrix[iii][jjj] = genotypeLikelihoods[index++];
            }
        }
        return likelihoodMatrix;
    }

    // --------------------------------------------------------------------------------
    //
    // System to compute the best N haplotypes for genotyping
    //
    // --------------------------------------------------------------------------------
//
//    /**
//     * Helper function for selectBestHaplotypesFromEachSample that updates the score of haplotype haplotypeAsAllele
//     * @param map an annoying map object that moves us between the allele and haplotype representation
//     * @param haplotypeAsAllele the allele version of the haplotype
//     * @return the haplotype version, with its score incremented by 1 if its non-reference
//     */
//    private Haplotype updateSelectHaplotype(final Map<Allele, Haplotype> map, final Allele haplotypeAsAllele) {
//        final Haplotype h = map.get(haplotypeAsAllele); // TODO -- fixme when haplotypes are properly generic
//        if ( h.isNonReference() ) h.setScore(h.getScore() + 1); // ref is already at max value
//        return h;
//    }
//
//    /**
//     * Take the best N haplotypes and return them as a list
//     *
//     * Only considers the haplotypes selectedHaplotypes that were actually selected by at least one sample
//     * as it's preferred haplotype.  Takes the best N haplotypes from selectedHaplotypes in decreasing
//     * order of score (so higher score haplotypes are preferred).  The N we take is determined by
//     *
//     * N = min(2 * nSamples + 1, maxNumHaplotypesInPopulation)
//     *
//     * where 2 * nSamples is the number of chromosomes in 2 samples including the reference, and our workload is
//     * bounded by maxNumHaplotypesInPopulation as that number can grow without bound
//     *
//     * @param selectedHaplotypes a non-null set of haplotypes with scores >= 1
//     * @param nSamples the number of samples used to select the haplotypes
//     * @param maxNumHaplotypesInPopulation the maximum number of haplotypes we're allowed to take, regardless of nSamples
//     * @return a list of N or fewer haplotypes, with the reference haplotype first
//     */
//    private List<Haplotype> selectBestHaplotypesAccordingToScore(final Set<Haplotype> selectedHaplotypes, final int nSamples, final int maxNumHaplotypesInPopulation) {
//        final List<Haplotype> selectedHaplotypesList = new ArrayList<>(selectedHaplotypes);
//        Collections.sort(selectedHaplotypesList, new HaplotypeScoreComparator());
//        final int numChromosomesInSamplesPlusRef = 2 * nSamples + 1;
//        final int haplotypesToKeep = Math.min(numChromosomesInSamplesPlusRef, maxNumHaplotypesInPopulation);
//        final List<Haplotype> bestHaplotypes = selectedHaplotypesList.size() <= haplotypesToKeep ? selectedHaplotypesList : selectedHaplotypesList.subList(0, haplotypesToKeep);
//        if ( bestHaplotypes.get(0).isNonReference()) throw new IllegalStateException("BUG: reference haplotype should be first in list");
//        return bestHaplotypes;
//    }
//
//    /**
//     * Select the best haplotypes for genotyping the samples in stratifiedReadMap
//     *
//     * Selects these haplotypes by counting up how often each haplotype is selected as one of the most likely
//     * haplotypes per sample.  What this means is that each sample computes the diploid genotype likelihoods for
//     * all possible pairs of haplotypes, and the pair with the highest likelihood has each haplotype each get
//     * one extra count for each haplotype (so hom-var haplotypes get two counts).  After performing this calculation
//     * the best N haplotypes are selected (@see #selectBestHaplotypesAccordingToScore) and a list of the
//     * haplotypes in order of score are returned, ensuring that at least one of the haplotypes is reference.
//     *
//     * @param haplotypes a list of all haplotypes we're considering
//     * @param stratifiedReadMap a map from sample -> read likelihoods per haplotype
//     * @param maxNumHaplotypesInPopulation the max. number of haplotypes we can select from haplotypes
//     * @return a list of selected haplotypes with size <= maxNumHaplotypesInPopulation
//     */
//    public List<Haplotype> selectBestHaplotypesFromEachSample(final List<Haplotype> haplotypes, final Map<String, PerReadAlleleLikelihoodMap> stratifiedReadMap, final int maxNumHaplotypesInPopulation) {
//        if ( haplotypes.size() < 2 ) throw new IllegalArgumentException("Must have at least 2 haplotypes to consider but only have " + haplotypes);
//
//        if ( haplotypes.size() == 2 ) return haplotypes; // fast path -- we'll always want to use 2 haplotypes
//
//        // all of the haplotypes that at least one sample called as one of the most likely
//        final Set<Haplotype> selectedHaplotypes = new HashSet<>();
//        selectedHaplotypes.add(findReferenceHaplotype(haplotypes)); // ref is always one of the selected
//
//        // our annoying map from allele -> haplotype
//        final Map<Allele, Haplotype> allele2Haplotype = new HashMap<>();
//        for ( final Haplotype h : haplotypes ) {
//            h.setScore(h.isReference() ? Double.MAX_VALUE : 0.0); // set all of the scores to 0 (lowest value) for all non-ref haplotypes
//            allele2Haplotype.put(Allele.create(h, h.isReference()), h);
//        }
//
//        // for each sample, compute the most likely pair of haplotypes
//        for ( final Map.Entry<String, PerReadAlleleLikelihoodMap> entry : stratifiedReadMap.entrySet() ) {
//            // get the two most likely haplotypes under a diploid model for this sample
//            final MostLikelyAllele mla = entry.getValue().getMostLikelyDiploidAlleles();
//
//            if ( mla != null ) { // there was something to evaluate in this sample
//                // note that there must be at least 2 haplotypes
//                final Haplotype best = updateSelectHaplotype(allele2Haplotype, mla.getMostLikelyAllele());
//                final Haplotype second = updateSelectHaplotype(allele2Haplotype, mla.getSecondMostLikelyAllele());
//
////            if ( DEBUG ) {
////                logger.info("Chose haplotypes " + best + " " + best.getCigar() + " and " + second + " " + second.getCigar() + " for sample " + entry.getKey());
////            }
//
//                // add these two haplotypes to the set of haplotypes that have been selected
//                selectedHaplotypes.add(best);
//                selectedHaplotypes.add(second);
//
//                // we've already selected all of our haplotypes, and we don't need to prune them down
//                if ( selectedHaplotypes.size() == haplotypes.size() && haplotypes.size() < maxNumHaplotypesInPopulation )
//                    break;
//            }
//        }
//
//        // take the best N haplotypes forward, in order of the number of samples that choose them
//        final int nSamples = stratifiedReadMap.size();
//        final List<Haplotype> bestHaplotypes = selectBestHaplotypesAccordingToScore(selectedHaplotypes, nSamples, maxNumHaplotypesInPopulation);
//
//        if ( DEBUG ) {
//            logger.info("Chose " + (bestHaplotypes.size() - 1) + " alternate haplotypes to genotype in all samples.");
//            for ( final Haplotype h : bestHaplotypes ) {
//                logger.info("\tHaplotype " + h.getCigar() + " selected for further genotyping" + (h.isNonReference() ? " found " + (int)h.getScore() + " haplotypes" : " as ref haplotype"));
//            }
//        }
//        return bestHaplotypes;
//    }
//
//    /**
//     * Find the haplotype that isRef(), or @throw ReviewedStingException if one isn't found
//     * @param haplotypes non-null list of haplotypes
//     * @return the reference haplotype
//     */
//    private static Haplotype findReferenceHaplotype( final List<Haplotype> haplotypes ) {
//        for( final Haplotype h : haplotypes ) {
//            if( h.isReference() ) return h;
//        }
//        throw new ReviewedStingException( "No reference haplotype found in the list of haplotypes!" );
//    }

    // --------------------------------------------------------------------------------
    //
    // Experimental attempts at PCR error rate modeling
    //
    // --------------------------------------------------------------------------------

    protected static final int MAX_STR_UNIT_LENGTH = 8;
    protected static final int MAX_REPEAT_LENGTH = 20;
    protected static final int MIN_ADJUSTED_QSCORE = 10;
    protected static final double INITIAL_QSCORE = 40.0;

    private byte[] pcrIndelErrorModelCache = new byte[MAX_REPEAT_LENGTH * MAX_STR_UNIT_LENGTH + 1];
    private final RepeatCovariate repeatCovariate = new RepeatLengthCovariate();

    private void initializePCRErrorModel() {
        if ( pcrErrorModel == PCR_ERROR_MODEL.NONE )
            return;

        repeatCovariate.initialize(MAX_STR_UNIT_LENGTH, MAX_REPEAT_LENGTH);

        pcrIndelErrorModelCache = new byte[MAX_REPEAT_LENGTH + 1];

        final double rateFactor = pcrErrorModel == PCR_ERROR_MODEL.AGGRESSIVE ? 2.0 : 3.0;

        for( int iii = 0; iii <= MAX_REPEAT_LENGTH; iii++ )
            pcrIndelErrorModelCache[iii] = getErrorModelAdjustedQual(iii, rateFactor);
    }

    protected static byte getErrorModelAdjustedQual(final int repeatLength, final double rateFactor) {
        return (byte) Math.max(MIN_ADJUSTED_QSCORE, MathUtils.fastRound( INITIAL_QSCORE - Math.exp(((double) repeatLength) / (rateFactor * Math.PI)) + 1.0 ));
    }

    protected void applyPCRErrorModel( final byte[] readBases, final byte[] readInsQuals, final byte[] readDelQuals ) {
        if ( pcrErrorModel == PCR_ERROR_MODEL.NONE )
            return;

        for ( int iii = 1; iii < readBases.length; iii++ ) {
            final int repeatLength = repeatCovariate.findTandemRepeatUnits(readBases, iii-1).getSecond();
            readInsQuals[iii-1] = (byte) Math.min(0xff & readInsQuals[iii-1], 0xff & pcrIndelErrorModelCache[repeatLength]);
            readDelQuals[iii-1] = (byte) Math.min(0xff & readDelQuals[iii-1], 0xff & pcrIndelErrorModelCache[repeatLength]);
        }
    }
}<|MERGE_RESOLUTION|>--- conflicted
+++ resolved
@@ -81,7 +81,6 @@
 
     private final ThreadLocal<PairHMM> pairHMMThreadLocal = new ThreadLocal<PairHMM>() {
         @Override
-<<<<<<< HEAD
         protected PairHMM initialValue() {
             switch (hmmType) {
                 case EXACT: return new Log10PairHMM(true);
@@ -110,38 +109,8 @@
                         return new CnyPairHMM();
                 default:
                     throw new UserException.BadArgumentValue("pairHMM", "Specified pairHMM implementation is unrecognized or incompatible with the HaplotypeCaller. Acceptable options are ORIGINAL, EXACT, CACHING, LOGLESS_CACHING, and ARRAY_LOGLESS.");
-=======
-            protected PairHMM initialValue() {
-                switch (hmmType) {
-                    case EXACT: return new Log10PairHMM(true);
-                    case ORIGINAL: return new Log10PairHMM(false);
-                    case LOGLESS_CACHING:
-                                   if (noFpga || !CnyPairHMM.isAvailable())
-                                       return new LoglessPairHMM();
-                                   else
-                                       return new CnyPairHMM();
-                    case VECTOR_LOGLESS_CACHING:
-                                   try
-                                   {
-                                       return new VectorLoglessPairHMM();
-                                   }
-                                   catch(UnsatisfiedLinkError ule)
-                                   {
-                                       logger.warn("Failed to load native library for VectorLoglessPairHMM - using Java implementation of LOGLESS_CACHING");
-                                       return new LoglessPairHMM();
-                                   }
-                    case DEBUG_VECTOR_LOGLESS_CACHING:
-                                   return new DebugJNILoglessPairHMM(PairHMM.HMM_IMPLEMENTATION.VECTOR_LOGLESS_CACHING);
-                    case ARRAY_LOGLESS:
-                                   if (noFpga || !CnyPairHMM.isAvailable())
-                                       return new ArrayLoglessPairHMM();
-                                   else
-                                       return new CnyPairHMM();
-                    default:
-                                   throw new UserException.BadArgumentValue("pairHMM", "Specified pairHMM implementation is unrecognized or incompatible with the HaplotypeCaller. Acceptable options are ORIGINAL, EXACT, CACHING, LOGLESS_CACHING, and ARRAY_LOGLESS.");
-                }
->>>>>>> 811b0872
-            }
+            }
+        }
     };
 //    Attempted to do as below, to avoid calling pairHMMThreadLocal.get() later on, but it resulted in a NullPointerException
 //    private final PairHMM pairHMM = pairHMMThreadLocal.get();
@@ -398,10 +367,6 @@
             map.filterPoorlyModelledReads(EXPECTED_ERROR_RATE_PER_BASE);
             stratifiedReadMap.put(sampleEntry.getKey(), map);
         }
-<<<<<<< HEAD
-=======
-        
->>>>>>> 811b0872
         //Used mostly by the JNI implementation(s) to free arrays
         finalizePairHMM();
 
