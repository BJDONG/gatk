/*
 * Copyright (c) 2012 The Broad Institute
 *
 * Permission is hereby granted, free of charge, to any person
 * obtaining a copy of this software and associated documentation
 * files (the "Software"), to deal in the Software without
 * restriction, including without limitation the rights to use,
 * copy, modify, merge, publish, distribute, sublicense, and/or sell
 * copies of the Software, and to permit persons to whom the
 * Software is furnished to do so, subject to the following
 * conditions:
 *
 * The above copyright notice and this permission notice shall be
 * included in all copies or substantial portions of the Software.
 *
 * THE SOFTWARE IS PROVIDED "AS IS", WITHOUT WARRANTY OF ANY KIND,
 * EXPRESS OR IMPLIED, INCLUDING BUT NOT LIMITED TO THE WARRANTIES
 * OF MERCHANTABILITY, FITNESS FOR A PARTICULAR PURPOSE AND
 * NONINFRINGEMENT. IN NO EVENT SHALL THE AUTHORS OR COPYRIGHT
 * HOLDERS BE LIABLE FOR ANY CLAIM, DAMAGES OR OTHER LIABILITY,
 * WHETHER IN AN ACTION OF CONTRACT, TORT OR OTHERWISE, ARISING
 * FROM, OUT OF OR IN CONNECTION WITH THE SOFTWARE OR
 * THE USE OR OTHER DEALINGS IN THE SOFTWARE.
 */

package org.broadinstitute.sting.gatk.walkers.bqsr;

import com.google.java.contract.Requires;
import org.broadinstitute.sting.utils.collections.NestedIntegerArray;
import org.broadinstitute.sting.utils.recalibration.*;
import org.broadinstitute.sting.utils.recalibration.covariates.Covariate;
import org.broadinstitute.sting.utils.sam.GATKSAMRecord;

import java.io.PrintStream;
import java.util.LinkedList;
import java.util.List;

public class RecalibrationEngine {
    final protected Covariate[] covariates;
    final private int numReadGroups;
    final private PrintStream maybeLogStream;
    final private boolean lowMemoryMode;

    /**
     * Has finalizeData() been called?
     */
    private boolean finalized = false;

    /**
     * The final (merged, etc) recalibration tables, suitable for downstream analysis.
     */
    private RecalibrationTables finalRecalibrationTables = null;

    private final List<RecalibrationTables> recalibrationTablesList = new LinkedList<RecalibrationTables>();

    private final ThreadLocal<RecalibrationTables> threadLocalTables = new ThreadLocal<RecalibrationTables>() {
        private synchronized RecalibrationTables makeAndCaptureTable() {
            final RecalibrationTables newTable = new RecalibrationTables(covariates, numReadGroups, maybeLogStream);
            recalibrationTablesList.add(newTable);
            return newTable;
        }

        @Override
        protected synchronized RecalibrationTables initialValue() {
            if ( lowMemoryMode ) {
                return recalibrationTablesList.isEmpty() ? makeAndCaptureTable() : recalibrationTablesList.get(0);
            } else {
                return makeAndCaptureTable();
            }
        }
    };

    /**
     * Get a recalibration table suitable for updating the underlying RecalDatums
     *
     * May return a thread-local version, or a single version, depending on the initialization
     * arguments of this instance.
     *
     * @return updated tables
     */
    protected RecalibrationTables getUpdatableRecalibrationTables() {
        return threadLocalTables.get();
    }

    /**
     * Initialize the recalibration engine
     *
     * Called once before any calls to updateDataForRead are made.  The engine should prepare itself
     * to handle any number of updateDataForRead calls containing ReadRecalibrationInfo containing
     * keys for each of the covariates provided.
     *
     * The engine should collect match and mismatch data into the recalibrationTables data.
     *
     * @param covariates an array of the covariates we'll be using in this engine, order matters
     * @param numReadGroups the number of read groups we should use for the recalibration tables
     * @param maybeLogStream an optional print stream for logging calls to the nestedhashmap in the recalibration tables
     */
    public RecalibrationEngine(final Covariate[] covariates, final int numReadGroups, final PrintStream maybeLogStream, final boolean enableLowMemoryMode) {
        if ( covariates == null ) throw new IllegalArgumentException("Covariates cannot be null");
        if ( numReadGroups < 1 ) throw new IllegalArgumentException("numReadGroups must be >= 1 but got " + numReadGroups);

        this.covariates = covariates.clone();
        this.numReadGroups = numReadGroups;
        this.maybeLogStream = maybeLogStream;
        this.lowMemoryMode = enableLowMemoryMode;
    }

    /**
     * Update the recalibration statistics using the information in recalInfo
     * @param recalInfo data structure holding information about the recalibration values for a single read
     */
    @Requires("recalInfo != null")
    public void updateDataForRead( final ReadRecalibrationInfo recalInfo ) {
        final GATKSAMRecord read = recalInfo.getRead();
        final ReadCovariates readCovariates = recalInfo.getCovariatesValues();
        final RecalibrationTables tables = getUpdatableRecalibrationTables();
        final NestedIntegerArray<RecalDatum> qualityScoreTable = tables.getQualityScoreTable();

        for( int offset = 0; offset < read.getReadBases().length; offset++ ) {
            if( ! recalInfo.skip(offset) ) {

                for (final EventType eventType : EventType.values()) {
                    final int[] keys = readCovariates.getKeySet(offset, eventType);
                    final int eventIndex = eventType.ordinal();
                    final byte qual = recalInfo.getQual(eventType, offset);
                    final double isError = recalInfo.getErrorFraction(eventType, offset);

                    RecalUtils.incrementDatumOrPutIfNecessary(qualityScoreTable, qual, isError, keys[0], keys[1], eventIndex);

                    for (int i = 2; i < covariates.length; i++) {
                        if (keys[i] < 0)
                            continue;

                        RecalUtils.incrementDatumOrPutIfNecessary(tables.getTable(i), qual, isError, keys[0], keys[1], keys[i], eventIndex);
                    }
                }
            }
        }
    }


    /**
     * Finalize, if appropriate, all derived data in recalibrationTables.
     *
     * Called once after all calls to updateDataForRead have been issued.
     *
     * Assumes that all of the principal tables (by quality score) have been completely updated,
     * and walks over this data to create summary data tables like by read group table.
     */
    public void finalizeData() {
        if ( finalized ) throw new IllegalStateException("FinalizeData() has already been called");

        // merge all of the thread-local tables
        finalRecalibrationTables = mergeThreadLocalRecalibrationTables();

        final NestedIntegerArray<RecalDatum> byReadGroupTable = finalRecalibrationTables.getReadGroupTable();
        final NestedIntegerArray<RecalDatum> byQualTable = finalRecalibrationTables.getQualityScoreTable();

        // iterate over all values in the qual table
        for ( NestedIntegerArray.Leaf<RecalDatum> leaf : byQualTable.getAllLeaves() ) {
            final int rgKey = leaf.keys[0];
            final int eventIndex = leaf.keys[2];
            final RecalDatum rgDatum = byReadGroupTable.get(rgKey, eventIndex);
            final RecalDatum qualDatum = leaf.value;

            if ( rgDatum == null ) {
                // create a copy of qualDatum, and initialize byReadGroup table with it
                byReadGroupTable.put(new RecalDatum(qualDatum), rgKey, eventIndex);
            } else {
                // combine the qual datum with the existing datum in the byReadGroup table
                rgDatum.combine(qualDatum);
            }
        }

        finalized = true;
    }

    /**
     * Merge all of the thread local recalibration tables into a single one.
     *
     * Reuses one of the recalibration tables to hold the merged table, so this function can only be
     * called once in the engine.
     *
     * @return the merged recalibration table
     */
    @Requires("! finalized")
    private RecalibrationTables mergeThreadLocalRecalibrationTables() {
        if ( recalibrationTablesList.isEmpty() ) throw new IllegalStateException("recalibration tables list is empty");

        RecalibrationTables merged = null;
        for ( final RecalibrationTables table : recalibrationTablesList ) {
            if ( merged == null )
                // fast path -- if there's only only one table, so just make it the merged one
                merged = table;
            else {
                merged.combine(table);
            }
        }

        return merged;
    }

    /**
     * Get the final recalibration tables, after finalizeData() has been called
     *
     * This returns the finalized recalibration table collected by this engine.
     *
     * It is an error to call this function before finalizeData has been called
     *
     * @return the finalized recalibration table collected by this engine
     */
    public RecalibrationTables getFinalRecalibrationTables() {
        if ( ! finalized ) throw new IllegalStateException("Cannot get final recalibration tables until finalizeData() has been called");
        return finalRecalibrationTables;
    }
<<<<<<< HEAD

    /**
     * Increments the RecalDatum at the specified position in the specified table, or put a new item there
     * if there isn't already one.
     *
     * Does this in a thread-safe way WITHOUT being synchronized: relies on the behavior of NestedIntegerArray.put()
     * to return false if another thread inserts a new item at our position in the middle of our put operation.
     *
     * @param table the table that holds/will hold our item
     * @param qual qual for this event
     * @param isError error value for this event
     * @param keys location in table of our item
     */
    protected void incrementDatumOrPutIfNecessary( final NestedIntegerArray<RecalDatum> table,
                                                   final byte qual,
                                                   final double isError,
                                                   final int... keys ) {
        final RecalDatum existingDatum = table.get(keys);

        if ( existingDatum == null ) {
            // No existing item, try to put a new one
            if ( ! table.put(createDatumObject(qual, isError), keys) ) {
                // Failed to put a new item because another thread came along and put an item here first.
                // Get the newly-put item and increment it (item is guaranteed to exist at this point)
                table.get(keys).increment(1L, isError);
            }
        }
        else {
            // Easy case: already an item here, so increment it
            existingDatum.increment(1L, isError);
        }
    }
=======
>>>>>>> 72ba15c9
}<|MERGE_RESOLUTION|>--- conflicted
+++ resolved
@@ -213,39 +213,4 @@
         if ( ! finalized ) throw new IllegalStateException("Cannot get final recalibration tables until finalizeData() has been called");
         return finalRecalibrationTables;
     }
-<<<<<<< HEAD
-
-    /**
-     * Increments the RecalDatum at the specified position in the specified table, or put a new item there
-     * if there isn't already one.
-     *
-     * Does this in a thread-safe way WITHOUT being synchronized: relies on the behavior of NestedIntegerArray.put()
-     * to return false if another thread inserts a new item at our position in the middle of our put operation.
-     *
-     * @param table the table that holds/will hold our item
-     * @param qual qual for this event
-     * @param isError error value for this event
-     * @param keys location in table of our item
-     */
-    protected void incrementDatumOrPutIfNecessary( final NestedIntegerArray<RecalDatum> table,
-                                                   final byte qual,
-                                                   final double isError,
-                                                   final int... keys ) {
-        final RecalDatum existingDatum = table.get(keys);
-
-        if ( existingDatum == null ) {
-            // No existing item, try to put a new one
-            if ( ! table.put(createDatumObject(qual, isError), keys) ) {
-                // Failed to put a new item because another thread came along and put an item here first.
-                // Get the newly-put item and increment it (item is guaranteed to exist at this point)
-                table.get(keys).increment(1L, isError);
-            }
-        }
-        else {
-            // Easy case: already an item here, so increment it
-            existingDatum.increment(1L, isError);
-        }
-    }
-=======
->>>>>>> 72ba15c9
 }