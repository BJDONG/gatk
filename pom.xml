<?xml version="1.0" encoding="UTF-8"?>
<project xmlns="http://maven.apache.org/POM/4.0.0" xmlns:xsi="http://www.w3.org/2001/XMLSchema-instance" xsi:schemaLocation="http://maven.apache.org/POM/4.0.0 http://maven.apache.org/maven-v4_0_0.xsd">
    <modelVersion>4.0.0</modelVersion>

    <!--
    This pom is the aggregator for all gatk poms
    See also:
      http://maven.apache.org/pom.html#Inheritance_v
      http://maven.apache.org/guides/introduction/introduction-to-the-pom.html#Project_Inheritance_vs_Project_Aggregation
      http://stackoverflow.com/questions/1992213/maven-parent-pom-vs-modules-pom
    -->

    <parent>
        <groupId>org.broadinstitute.gatk</groupId>
        <artifactId>gatk-root</artifactId>
<<<<<<< HEAD
        <version>3.8-1</version>
=======
        <version>3.8-2-SNAPSHOT</version>
>>>>>>> 0450e253
        <relativePath>public/gatk-root</relativePath>
    </parent>

    <artifactId>gatk-aggregator</artifactId>
    <packaging>pom</packaging>
    <name>GATK Aggregator</name>

    <modules>
        <module>public</module>
        <!-- private & protected optionally enabled as profiles -->
    </modules>

    <properties>
        <gatk.basedir>${project.basedir}</gatk.basedir>
        <resource.bundle.path>GATKText.properties</resource.bundle.path>
        <resource.bundle.skip>false</resource.bundle.skip>
        <!-- TODO: Need a better a way to say "don't include hidden" by default -->
        <gatkdocs.include.hidden>-build-timestamp "${maven.build.timestamp}"</gatkdocs.include.hidden>
        <gatkdocs.extension>html</gatkdocs.extension>
        <gatk.shell.directory>${gatk.basedir}/public/src/main/scripts/shell</gatk.shell.directory>
        <gatk.assembly.directory>${gatk.basedir}/public/src/main/assembly</gatk.assembly.directory>

        <!--
        Phases of the build that may be disabled to speed up compilation.
        -->
        <gatk.jar.phase>package</gatk.jar.phase>
        <gatk.unpack.phase>prepare-package</gatk.unpack.phase>
        <gatk.shade.phase>package</gatk.shade.phase>
        <gatk.generate-resources.phase>generate-resources</gatk.generate-resources.phase>
        <gatk.process-resources.phase>process-resources</gatk.process-resources.phase>
        <gatk.process-test-resources.phase>process-test-resources</gatk.process-test-resources.phase>

        <!--
        Package tests ensure the consistency of the packaged / shaded jars.
        It runs the tests where the monolithic jar is the only dependency on the classpath.
        -->
        <gatk.packagecommittests.skipped>true</gatk.packagecommittests.skipped>
        <gatk.packageunittests.skipped>${gatk.packagecommittests.skipped}</gatk.packageunittests.skipped>
        <gatk.packageintegrationtests.skipped>${gatk.packagecommittests.skipped}</gatk.packageintegrationtests.skipped>
        <gatk.packagequeuetests.skipped>${gatk.packagecommittests.skipped}</gatk.packagequeuetests.skipped>
        <gatk.packagelargescaletests.skipped>true</gatk.packagelargescaletests.skipped>
        <gatk.packageknowledgebasetests.skipped>true</gatk.packageknowledgebasetests.skipped>

        <!--
        Serial tests use the test jars to run tests, such that all tests are run from a single TestNG invocation.
        This is different that the invoker, that runs the test classes from the filesystem, but pointing at the packaged JAR files.
        TODO: Currently, all tests run within each package, since packages already collect dependencies for shading an uber jar.
        TODO: Should there be another level up of tests, possibly running "all tests" via this aggregator level?
        TODO: If that require the aggregator to be dependent on the child dependencies, perhaps a better approach might be another monolithic test project.
        -->
        <gatk.serialcommittests.skipped>true</gatk.serialcommittests.skipped>
        <gatk.serialunittests.skipped>${gatk.serialcommittests.skipped}</gatk.serialunittests.skipped>
        <gatk.serialintegrationtests.skipped>${gatk.serialcommittests.skipped}</gatk.serialintegrationtests.skipped>
        <gatk.serialqueuetests.skipped>${gatk.serialcommittests.skipped}</gatk.serialqueuetests.skipped>
        <gatk.seriallargescaletests.skipped>true</gatk.seriallargescaletests.skipped>
        <gatk.serialknowledgebasetests.skipped>true</gatk.serialknowledgebasetests.skipped>

        <!-- Full path to write the executable MANIFEST.MF only jars, 10 seconds to create at 4KB each, and the accompanying lib directory -->
        <gatk.executable.directory>${gatk.basedir}/target/executable</gatk.executable.directory>
        <!-- Full path to write (symlinks to) the full shaded package jars, 1+ minute to create at 12MB+ each -->
        <gatk.package.directory>${gatk.basedir}/target/package</gatk.package.directory>
        <!--
        Full path to write symlink to either an executable MANIFEST.MF only jar - OR - a fully shaded package jar.
        NOTE: MANIFEST.MF only jars MUST be accompanied by the lib folder, or they will not run.
        -->
        <gatk.shortcut.directory>${gatk.basedir}/target</gatk.shortcut.directory>
    </properties>

    <dependencies>
        <dependency>
            <groupId>com.sun</groupId>
            <artifactId>tools</artifactId>
        </dependency>
    </dependencies>

    <build>
        <!-- Plugin configuration -->
        <pluginManagement>
            <plugins>
                <plugin>
                    <groupId>org.apache.maven.plugins</groupId>
                    <artifactId>maven-clean-plugin</artifactId>
                    <configuration>
                        <filesets>
                            <!--
                            TODO: Once GATKDoclet stops hard coding paths, we remove this and leave
                            TODO: it to the standard maven conventions to clean up for us
                            -->
                            <fileset>
                                <directory>gatkdocs</directory>
                            </fileset>
                            <fileset>
                                <directory>${basedir}</directory>
                                <includes>
                                    <include>javadoc.sh</include>
                                    <include>options</include>
                                    <include>packages</include>
                                </includes>
                            </fileset>
                            <!--
                            Shade dumps this temp file in basedir, with no good way to reconfigure.
                            https://jira.codehaus.org/browse/MSHADE-145
                            -->
                            <fileset>
                                <directory>${basedir}</directory>
                                <includes>
                                    <include>dependency-reduced-pom.xml</include>
                                </includes>
                            </fileset>
                        </filesets>
                    </configuration>
                </plugin>
                <plugin>
                    <groupId>org.apache.maven.plugins</groupId>
                    <artifactId>maven-dependency-plugin</artifactId>
                    <executions>
                        <execution>
                            <id>unpack-direct-dependencies</id>
                            <goals>
                                <goal>unpack-dependencies</goal>
                            </goals>
                            <phase>none</phase>
                            <!--
                            NOTE: Shade include filters do NOT include transient dependencies, only the class directly listed.

                            Thus to fully include all the classes in packages, we must:
                                1) List the artifacts we want shaded as direct dependencies
                                2) Run the unpack direct dependencies into the classes directory
                                3) Shade the classes directory as we normally would.
                            -->
                            <configuration>
                                <excludeTransitive>true</excludeTransitive>
                                <outputDirectory>${project.build.outputDirectory}</outputDirectory>
                                <includeTypes>jar</includeTypes>
                                <includeScope>runtime</includeScope>
                                <!-- Don't unjar the resource bundle, so that shade's AppendingTransformer can merge -->
                                <excludes>${resource.bundle.path}</excludes>
                            </configuration>
                        </execution>
                        <execution>
                            <id>executable-jar-lib</id>
                            <goals>
                                <goal>copy-dependencies</goal>
                            </goals>
                            <phase>none</phase>
                            <configuration>
                                <outputDirectory>${gatk.executable.directory}/lib</outputDirectory>
                                <includeScope>runtime</includeScope>
                                <useBaseVersion>false</useBaseVersion>
                            </configuration>
                        </execution>
                    </executions>
                </plugin>
                <plugin>
                    <groupId>org.apache.maven.plugins</groupId>
                    <artifactId>maven-resources-plugin</artifactId>
                    <executions>
                        <execution>
                            <id>default-resources</id>
                            <goals>
                                <goal>resources</goal>
                            </goals>
                            <phase>${gatk.process-resources.phase}</phase>
                        </execution>
                        <execution>
                            <id>default-testResources</id>
                            <goals>
                                <goal>testResources</goal>
                            </goals>
                            <phase>${gatk.process-test-resources.phase}</phase>
                        </execution>
                    </executions>
                </plugin>
                <plugin>
                    <groupId>org.apache.maven.plugins</groupId>
                    <artifactId>maven-javadoc-plugin</artifactId>
                    <executions>
                        <execution>
                            <id>extract-resource-bundle</id>
                            <goals>
                                <goal>javadoc</goal>
                            </goals>
                            <phase>none</phase>
                            <configuration>
                                <!-- Allow skipping for "fasttest" -->
                                <skip>${resource.bundle.skip}</skip>
                                <doclet>org.broadinstitute.gatk.utils.help.ResourceBundleExtractorDoclet</doclet>
                                <!-- Required as doclet uses reflection to access classes for documentation, instead of source java-->
                                <docletPath>${project.build.outputDirectory}</docletPath>
                                <docletArtifact>
                                    <groupId>${project.groupId}</groupId>
                                    <artifactId>${project.artifactId}</artifactId>
                                    <version>${project.version}</version>
                                </docletArtifact>
                                <maxmemory>2g</maxmemory>
                                <useStandardDocletOptions>false</useStandardDocletOptions>
                                <quiet>true</quiet>
                                <additionalparam>-build-timestamp "${maven.build.timestamp}" -absolute-version ${build.version} -out "${project.build.outputDirectory}/${resource.bundle.path}"</additionalparam>
                            </configuration>
                        </execution>
                    </executions>
                </plugin>

                <plugin>
                    <groupId>org.apache.maven.plugins</groupId>
                    <artifactId>maven-compiler-plugin</artifactId>
                    <configuration>
                        <proc>none</proc>
                        <annotationProcessors>
                            <annotationProcessor>com.google.java.contract.core.apt.AnnotationProcessor</annotationProcessor>
                        </annotationProcessors>
                    </configuration>
                    <executions>
                        <execution>
                            <id>default-compile</id>
                            <phase>none</phase>
                        </execution>
                        <execution>
                            <id>default-testCompile</id>
                            <phase>none</phase>
                        </execution>
                        <!--
                        Explicit package-info creation to match existing ant output.
                        -->
                        <execution>
                            <id>compile-package-info</id>
                            <goals>
                                <goal>compile</goal>
                            </goals>
                            <phase>compile</phase>
                            <configuration>
                                <compilerArgs>
                                    <arg>-Xpkginfo:always</arg>
                                </compilerArgs>
                                <includes>
                                    <include>**/package-info.java</include>
                                </includes>
                            </configuration>
                        </execution>
                        <!--
                        TODO: Currently disabled in build.xml. Here as well.
                        <execution>
                            <id>compile-annotations</id>
                            <phase>compile</phase>
                            <goals>
                                <goal>compile</goal>
                            </goals>
                            <configuration>
                                <proc>only</proc>
                            </configuration>
                        </execution>
                        -->
                        <execution>
                            <id>compile-java</id>
                            <goals>
                                <goal>compile</goal>
                            </goals>
                            <phase>compile</phase>
                            <configuration>
                                <!--
                                Package info is supposed to be in source:
                                    http://maven.apache.org/plugins/maven-javadoc-plugin/examples/javadoc-resources.html
                                But maven-compile-plugin doesn't auto exclude these:
                                    https://jira.codehaus.org/browse/MCOMPILER-205?page=com.atlassian.jira.plugin.system.issuetabpanels:comment-tabpanel&focusedCommentId=326505#comment-326505
                                So, explicitly exclude them
                                -->
                                <excludes>
                                    <exclude>**/package-info.java</exclude>
                                </excludes>
                            </configuration>
                        </execution>
                        <!--
                        TODO: Currently disabled in build.xml. Here as well.
                        <execution>
                            <id>testCompile-annotations</id>
                            <phase>test-compile</phase>
                            <goals>
                                <goal>testCompile</goal>
                            </goals>
                            <configuration>
                                <proc>only</proc>
                            </configuration>
                        </execution>
                        -->
                        <execution>
                            <id>testCompile-java</id>
                            <goals>
                                <goal>testCompile</goal>
                            </goals>
                            <phase>test-compile</phase>
                        </execution>
                    </executions>
                </plugin>

                <plugin>
                    <groupId>org.scala-tools</groupId>
                    <artifactId>maven-scala-plugin</artifactId>
                    <executions>
                        <execution>
                            <goals>
                                <goal>compile</goal>
                                <goal>testCompile</goal>
                            </goals>
                        </execution>
                    </executions>
                </plugin>

                <plugin>
                    <groupId>org.apache.maven.plugins</groupId>
                    <artifactId>maven-jar-plugin</artifactId>
                    <executions>
                        <execution>
                            <id>executable-jar</id>
                            <goals>
                                <goal>jar</goal>
                            </goals>
                            <phase>none</phase>
                            <configuration>
                                <classesDirectory>${project.build.outputDirectory}/ignored_by_executable_jar</classesDirectory>
                                <outputDirectory>${gatk.executable.directory}</outputDirectory>
                                <finalName>${gatk.binary-dist.name}</finalName>
                                <archive>
                                    <manifest>
                                        <mainClass>${app.main.class}</mainClass>
                                        <addClasspath>true</addClasspath>
                                        <classpathPrefix>lib/</classpathPrefix>
                                    </manifest>
                                </archive>
                            </configuration>
                        </execution>
                        <execution>
                            <id>default-jar</id>
                            <phase>${gatk.jar.phase}</phase>
                        </execution>
                        <!--
                        Maven keeps executing default-jar first, even if it's listed AFTER the executable-jar.
                        So while packaging: run executable-jar, disable default-jar, then run unshaded-default-jar.
                        -->
                        <execution>
                            <id>unshaded-default-jar</id>
                            <goals>
                                <goal>jar</goal>
                            </goals>
                            <phase>none</phase>
                        </execution>
                        <execution>
                            <id>test-jar</id>
                            <goals>
                                <goal>test-jar</goal>
                            </goals>
                            <phase>${gatk.jar.phase}</phase>
                            <configuration>
                                <skipIfEmpty>true</skipIfEmpty>
                            </configuration>
                        </execution>
                    </executions>
                </plugin>

                <plugin>
                    <groupId>org.apache.maven.plugins</groupId>
                    <artifactId>maven-shade-plugin</artifactId>
                    <executions>
                        <execution>
                            <id>package-jar</id>
                            <goals>
                                <goal>shade</goal>
                            </goals>
                            <phase>none</phase>
                            <configuration>
                                <minimizeJar>true</minimizeJar>
                                <createDependencyReducedPom>false</createDependencyReducedPom>
                                <artifactSet>
                                    <excludes>
                                        <exclude>org.broadinstitute.gatk:gsalib:tar.gz:*</exclude>
                                        <exclude>org.broadinstitute.gatk:*:tar.bz2:example-resources</exclude>
                                    </excludes>
                                </artifactSet>
                                <filters>
                                    <!--
                                    NOTE: Removing cofoja's annotation service to allow "javac -cp GenomeAnalysisTK.jar ..." without
                                    needing an additional -proc:none argument. Using *:* to catch shaded GATK in Queue package.
                                    -->
                                    <filter>
                                        <artifact>*:*</artifact>
                                        <excludes>
                                            <exclude>META-INF/services/javax.annotation.processing.Processor</exclude>
                                        </excludes>
                                    </filter>
                                </filters>
                                <transformers>
                                    <transformer implementation="org.apache.maven.plugins.shade.resource.ManifestResourceTransformer">
                                        <manifestEntries>
                                            <Main-Class>${app.main.class}</Main-Class>
                                        </manifestEntries>
                                    </transformer>
                                    <transformer implementation="org.apache.maven.plugins.shade.resource.AppendingTransformer">
                                        <resource>${resource.bundle.path}</resource>
                                    </transformer>
                                </transformers>
                            </configuration>
                        </execution>
                    </executions>
                </plugin>

                <plugin>
                    <groupId>org.apache.maven.plugins</groupId>
                    <artifactId>maven-assembly-plugin</artifactId>
                    <executions>
                        <execution>
                            <id>example-resources</id>
                            <goals>
                                <goal>single</goal>
                            </goals>
                            <phase>none</phase>
                            <configuration>
                                <descriptors>
                                    <descriptor>src/main/assembly/example-resources.xml</descriptor>
                                </descriptors>
                            </configuration>
                        </execution>
                        <execution>
                            <id>binary-dist</id>
                            <goals>
                                <goal>single</goal>
                            </goals>
                            <phase>none</phase>
                            <configuration>
                                <descriptors>
                                    <descriptor>${gatk.assembly.directory}/binary-dist.xml</descriptor>
                                </descriptors>
                            </configuration>
                        </execution>
                    </executions>
                </plugin>

                <plugin>
                    <groupId>com.pyx4j</groupId>
                    <artifactId>maven-junction-plugin</artifactId>
                    <executions>
                        <!--
                        HACK: Adding the source directory via build-helper-maven-plugin doesn't work with IntelliJ.
                        Add compatibility link from public's extensions source code to target/generated-sources.
                        see: http://wiki.jetbrains.net/intellij/Maven_FAQ
                        -->
                        <execution>
                            <id>link-extensions-sources</id>
                            <goals>
                                <goal>link</goal>
                            </goals>
                            <phase>none</phase>
                            <configuration>
                                <links>
                                    <link>
                                        <dst>${project.build.directory}/generated-sources/gatk-queue-extensions-public-src-main-scala</dst>
                                        <src>${gatk.basedir}/public/gatk-queue-extensions-public/src/main/scala</src>
                                    </link>
                                </links>
                            </configuration>
                        </execution>
                        <execution>
                            <id>link-executable-jar</id>
                            <goals>
                                <goal>link</goal>
                            </goals>
                            <phase>none</phase>
                            <configuration>
                                <links>
                                    <link>
                                        <dst>${gatk.shortcut.directory}/${gatk.binary-dist.name}.${project.packaging}</dst>
                                        <src>${gatk.executable.directory}/${gatk.binary-dist.name}.${project.packaging}</src>
                                    </link>
                                </links>
                            </configuration>
                        </execution>
                        <execution>
                            <id>link-package-jar</id>
                            <goals>
                                <goal>link</goal>
                            </goals>
                            <phase>none</phase>
                            <configuration>
                                <links>
                                    <link>
                                        <dst>${gatk.package.directory}/${gatk.binary-dist.name}.${project.packaging}</dst>
                                        <src>${project.build.directory}/${project.build.finalName}.${project.packaging}</src>
                                    </link>
                                    <link>
                                        <dst>${gatk.shortcut.directory}/${gatk.binary-dist.name}.${project.packaging}</dst>
                                        <src>${project.build.directory}/${project.build.finalName}.${project.packaging}</src>
                                    </link>
                                </links>
                            </configuration>
                        </execution>
                        <execution>
                            <id>link-git-release</id>
                            <goals>
                                <goal>link</goal>
                            </goals>
                            <phase>none</phase>
                            <configuration>
                                <links>
                                    <link>
                                        <dst>${project.build.directory}/${gatk.binary-dist.name}-${build.version}.tar.bz2</dst>
                                        <src>${project.build.directory}/${project.build.finalName}-binary-dist.tar.bz2</src>
                                    </link>
                                </links>
                            </configuration>
                        </execution>
                    </executions>
                </plugin>
                <plugin>
                    <groupId>org.apache.maven.plugins</groupId>
                    <artifactId>maven-invoker-plugin</artifactId>
                    <configuration>
                        <skipInvocation>true</skipInvocation>
                        <debug>false</debug>
                        <pom>${gatk.basedir}/public/package-tests/pom.xml</pom>
                        <noLog>true</noLog>
                        <streamLogs>true</streamLogs>
                        <localRepositoryPath>${gatk.basedir}/${maven.repo.local}</localRepositoryPath>
                        <properties>
                            <test>${test}</test>
                            <it.test>${it.test}</it.test>
                            <skip>false</skip>
                            <maven.test.skip>false</maven.test.skip>
                            <gatk.packagetests.artifactId>${gatk.packagetests.artifactId}</gatk.packagetests.artifactId>
                            <gatk.packagetests.testClasses>${project.build.testOutputDirectory}</gatk.packagetests.testClasses>
                            <gatk.packagetests.basedir>${project.basedir}</gatk.packagetests.basedir>
                            <gatk.queuetests.run>${gatk.queuetests.run}</gatk.queuetests.run>
                            <maven.surefire.debug>${maven.surefire.debug}</maven.surefire.debug>
                            <maven.failsafe.debug>${maven.failsafe.debug}</maven.failsafe.debug>
                        </properties>
                        <!--
                        To allow using separated integration-test and verify, each execution must use a separate reportsDirectory.

                        Otherwise, when an empty "pipeline test" later runs on an IntegrationTest class,
                        it overwrites the results of the previous invocation always with a zero exit status.

                        Mixing in the test name into the reportsDirectory also avoids collisions, when different maven jobs run tests in parallel.

                        Similarly generating unique failsafe summary reports to avoid collisions.
                        -->
                    </configuration>
                    <executions>
                        <execution>
                            <id>package-unittests</id>
                            <goals>
                                <goal>run</goal>
                            </goals>
                            <configuration>
                                <goals>
                                    <goal>test</goal>
                                </goals>
                                <reportsDirectory>${project.build.directory}/invoker-reports/unit/${test}</reportsDirectory>
                                <skipInvocation>${gatk.packageunittests.skipped}</skipInvocation>
                                <properties>
                                    <unittests.profile.enabled>true</unittests.profile.enabled>
                                    <gatk.packageunittests.skipped>${gatk.packageunittests.skipped}</gatk.packageunittests.skipped>
                                </properties>
                            </configuration>
                        </execution>
                        <execution>
                            <id>package-integrationtests</id>
                            <goals>
                                <goal>integration-test</goal>
                                <goal>verify</goal>
                            </goals>
                            <configuration>
                                <goals>
                                    <goal>verify</goal>
                                </goals>
                                <reportsDirectory>${project.build.directory}/invoker-reports/integration/${it.test}</reportsDirectory>
                                <skipInvocation>${gatk.packageintegrationtests.skipped}</skipInvocation>
                                <properties>
                                    <integrationtests.profile.enabled>true</integrationtests.profile.enabled>
                                    <gatk.packageintegrationtests.skipped>${gatk.packageintegrationtests.skipped}</gatk.packageintegrationtests.skipped>
                                </properties>
                            </configuration>
                        </execution>
                        <execution>
                            <id>package-queuetests</id>
                            <goals>
                                <goal>integration-test</goal>
                                <goal>verify</goal>
                            </goals>
                            <configuration>
                                <goals>
                                    <goal>verify</goal>
                                </goals>
                                <reportsDirectory>${project.build.directory}/invoker-reports/queuetest/${it.test}</reportsDirectory>
                                <skipInvocation>${gatk.packagequeuetests.skipped}</skipInvocation>
                                <properties>
                                    <integrationtests.profile.enabled>true</integrationtests.profile.enabled>
                                    <gatk.packagequeuetests.skipped>${gatk.packagequeuetests.skipped}</gatk.packagequeuetests.skipped>
                                </properties>
                            </configuration>
                        </execution>
                        <execution>
                            <id>package-largescaletests</id>
                            <goals>
                                <goal>integration-test</goal>
                                <goal>verify</goal>
                            </goals>
                            <configuration>
                                <goals>
                                    <goal>verify</goal>
                                </goals>
                                <reportsDirectory>${project.build.directory}/invoker-reports/largescale/${it.test}</reportsDirectory>
                                <skipInvocation>${gatk.packagelargescaletests.skipped}</skipInvocation>
                                <properties>
                                    <integrationtests.profile.enabled>true</integrationtests.profile.enabled>
                                    <gatk.packagelargescaletests.skipped>${gatk.packagelargescaletests.skipped}</gatk.packagelargescaletests.skipped>
                                </properties>
                            </configuration>
                        </execution>
                        <execution>
                            <id>package-knowledgebasetests</id>
                            <goals>
                                <goal>integration-test</goal>
                                <goal>verify</goal>
                            </goals>
                            <configuration>
                                <goals>
                                    <goal>verify</goal>
                                </goals>
                                <reportsDirectory>${project.build.directory}/invoker-reports/knowledgebase/${it.test}</reportsDirectory>
                                <skipInvocation>${gatk.packageknowledgebasetests.skipped}</skipInvocation>
                                <properties>
                                    <integrationtests.profile.enabled>true</integrationtests.profile.enabled>
                                    <gatk.packageknowledgebasetests.skipped>${gatk.packageknowledgebasetests.skipped}</gatk.packageknowledgebasetests.skipped>
                                </properties>
                            </configuration>
                        </execution>
                    </executions>
                </plugin>
                <plugin>
                    <groupId>org.apache.maven.plugins</groupId>
                    <artifactId>maven-install-plugin</artifactId>
                    <version>2.5</version>
                    <executions>
                        <execution>
                            <id>install-package</id>
                            <goals>
                                <goal>install-file</goal>
                            </goals>
                            <phase>none</phase>
                            <configuration>
                                <generatePom>true</generatePom>
                                <groupId>${project.groupId}</groupId>
                                <artifactId>${project.artifactId}</artifactId>
                                <version>${project.version}</version>
                                <packaging>${project.packaging}</packaging>
                                <file>${project.build.directory}/${project.build.finalName}.${project.packaging}</file>
                            </configuration>
                        </execution>
                    </executions>
                </plugin>
            </plugins>
        </pluginManagement>

        <!-- Invoke plugins that always run -->
        <plugins>
            <plugin>
                <groupId>org.codehaus.mojo</groupId>
                <artifactId>exec-maven-plugin</artifactId>
                <executions>
                    <execution>
                        <!--
                        TODO: Separate maven modules into separate git repos?
                        Until then, keep devs from accidentally mixing utils/engine/tools.
                        -->
                        <id>check-utils-engine-tools</id>
                        <goals>
                            <goal>exec</goal>
                        </goals>
                        <phase>process-sources</phase>
                        <inherited>false</inherited>
                        <configuration>
                            <executable>${gatk.shell.directory}/check_utils_engine_tools.sh</executable>
                        </configuration>
                    </execution>
                    <execution>
                        <!--
                        TODO: Remove after 3.3+ release.
                        Until then, will clean out symbolic links from users who download public/protected.
                        Perhaps leave the script even longer.
                        -->
                        <id>delete-mavens-links</id>
                        <goals>
                            <goal>exec</goal>
                        </goals>
                        <phase>process-test-resources</phase>
                        <inherited>false</inherited>
                        <configuration>
                            <executable>${gatk.shell.directory}/delete_maven_links.sh</executable>
                        </configuration>
                    </execution>
                </executions>
            </plugin>
            <plugin>
                <groupId>org.apache.maven.plugins</groupId>
                <artifactId>maven-failsafe-plugin</artifactId>
            </plugin>
            <plugin>
                <groupId>org.apache.maven.plugins</groupId>
                <artifactId>maven-clean-plugin</artifactId>
            </plugin>
            <plugin>
                <groupId>com.google.code.sortpom</groupId>
                <artifactId>maven-sortpom-plugin</artifactId>
                <executions>
                    <execution>
                        <id>package-tests</id>
                        <goals>
                            <goal>sort</goal>
                        </goals>
                        <phase>verify</phase>
                        <inherited>false</inherited>
                        <configuration>
                            <pomFile>public/package-tests/pom.xml</pomFile>
                        </configuration>
                    </execution>
                </executions>
            </plugin>
        </plugins>
    </build>

    <reporting>
        <plugins>
            <plugin>
                <groupId>org.apache.maven.plugins</groupId>
                <artifactId>maven-javadoc-plugin</artifactId>
                <version>2.9.1</version>
                <reportSets>
                    <!-- By not specifying an id, shut off all default javadocs from mvn site -->
                    <reportSet>
                        <reports />
                    </reportSet>
                    <reportSet>
                        <id>generate-gatk-docs</id>
                        <reports>
                            <report>aggregate</report>
                        </reports>
                        <!-- Only generate the GATK Docs across the parent aggregation, not the children too. -->
                        <inherited>false</inherited>
                        <configuration>
                            <doclet>org.broadinstitute.gatk.tools.walkers.help.WalkerDoclet</doclet>
                            <docletArtifact>
                                <groupId>${project.groupId}</groupId>
                                <artifactId>gatk-package-distribution</artifactId>
                                <version>${project.version}</version>
                            </docletArtifact>
                            <useStandardDocletOptions>false</useStandardDocletOptions>
                            <quiet>true</quiet>
                            <show>private</show>
                            <additionalparam>-build-timestamp "${maven.build.timestamp}" -absolute-version ${build.version} ${gatkdocs.include.hidden} -settings-dir ${gatk.basedir}/settings/helpTemplates -destination-dir ${project.build.directory}/gatkdocs -output-file-extension ${gatkdocs.extension}</additionalparam>
                        </configuration>
                    </reportSet>
                </reportSets>
            </plugin>
        </plugins>
    </reporting>

    <profiles>
        <!-- Optionally include protected -->
        <profile>
            <id>protected</id>
            <activation>
                <file>
                    <exists>${basedir}/protected/pom.xml</exists>
                </file>
            </activation>
            <modules>
                <module>protected</module>
            </modules>
        </profile>

        <!-- Optionally include private -->
        <profile>
            <id>private</id>
            <activation>
                <file>
                    <exists>${basedir}/private/pom.xml</exists>
                </file>
            </activation>
            <modules>
                <module>private</module>
            </modules>
        </profile>

        <!-- Optionally do not shade/package jars -->
        <!--
        NOTE: Profile id "fast" comes from comments in PR #771.
        The name is meant to be memorable, but is highly non-specific. Users are forewarned that
        behavior of this profile, or the identifier itself, may be heavily modified in the future.
        Hardcode usage in non-VCS controlled scripts at your own risk.
        -->
        <profile>
            <id>fast</id>
            <activation>
                <property>
                    <name>disable.shadepackage</name>
                </property>
            </activation>
            <properties>
                <gatk.unpack.phase>none</gatk.unpack.phase>
                <gatk.shade.phase>none</gatk.shade.phase>
            </properties>
        </profile>

        <!-- Collection of properties for use during package testing -->
        <profile>
            <id>packagetests-enabled</id>
            <activation>
                <property>
                    <name>gatk.packagetests.enabled</name>
                    <value>true</value>
                </property>
            </activation>
            <properties>
                <maven.javadoc.skip>true</maven.javadoc.skip>
                <gatk.generate-gatk-extensions.skipped>true</gatk.generate-gatk-extensions.skipped>
                <gatk.jar.phase>none</gatk.jar.phase>
                <gatk.unpack.phase>none</gatk.unpack.phase>
                <gatk.shade.phase>none</gatk.shade.phase>
                <gatk.generate-resources.phase>none</gatk.generate-resources.phase>
                <gatk.process-resources.phase>none</gatk.process-resources.phase>
                <gatk.process-test-resources.phase>none</gatk.process-test-resources.phase>
            </properties>
        </profile>
    </profiles>

</project><|MERGE_RESOLUTION|>--- conflicted
+++ resolved
@@ -13,11 +13,7 @@
     <parent>
         <groupId>org.broadinstitute.gatk</groupId>
         <artifactId>gatk-root</artifactId>
-<<<<<<< HEAD
-        <version>3.8-1</version>
-=======
         <version>3.8-2-SNAPSHOT</version>
->>>>>>> 0450e253
         <relativePath>public/gatk-root</relativePath>
     </parent>
 
